--- conflicted
+++ resolved
@@ -408,11 +408,11 @@
     return posixpath.join(dfs_tmp, str(uuid.uuid4()))
 
 
-<<<<<<< HEAD
 def join_paths(*paths: str) -> str:
     stripped = (p.strip("/") for p in paths)
     return "/" + posixpath.normpath(posixpath.join(*stripped))
-=======
+
+
 _OS_ALT_SEPS = [sep for sep in [os.sep, os.path.altsep] if sep is not None and sep != "/"]
 
 
@@ -436,5 +436,4 @@
         or pathlib.PurePosixPath(path).is_absolute()
         or (is_windows() and len(path) >= 2 and path[1] == ":")
     ):
-        raise MlflowException(f"Invalid path: {path}", error_code=INVALID_PARAMETER_VALUE)
->>>>>>> 36c35729
+        raise MlflowException(f"Invalid path: {path}", error_code=INVALID_PARAMETER_VALUE)