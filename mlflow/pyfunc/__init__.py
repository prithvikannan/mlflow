"""
The ``python_function`` model flavor serves as a default model interface for MLflow Python models.
Any MLflow Python model is expected to be loadable as a ``python_function`` model.

In addition, the ``mlflow.pyfunc`` module defines a generic :ref:`filesystem format
<pyfunc-filesystem-format>` for Python models and provides utilities for saving to and loading from
this format. The format is self contained in the sense that it includes all necessary information
for anyone to load it and use it. Dependencies are either stored directly with the model or
referenced via a Conda environment.

The ``mlflow.pyfunc`` module also defines utilities for creating custom ``pyfunc`` models
using frameworks and inference logic that may not be natively included in MLflow. See
:ref:`pyfunc-create-custom`.

.. _pyfunc-inference-api:

*************
Inference API
*************

Python function models are loaded as an instance of :py:class:`PyFuncModel
<mlflow.pyfunc.PyFuncModel>`, which is an MLflow wrapper around the model implementation and model
metadata (MLmodel file). You can score the model by calling the :py:func:`predict()
<mlflow.pyfunc.PyFuncModel.predict>` method, which has the following signature::

  predict(
    model_input: [pandas.DataFrame, numpy.ndarray, scipy.sparse.(csc_matrix | csr_matrix),
    List[Any], Dict[str, Any], pyspark.sql.DataFrame]
  ) -> [numpy.ndarray | pandas.(Series | DataFrame) | List | Dict | pyspark.sql.DataFrame]

All PyFunc models will support `pandas.DataFrame` as input and PyFunc deep learning models will
also support tensor inputs in the form of Dict[str, numpy.ndarray] (named tensors) and
`numpy.ndarrays` (unnamed tensors).

Here are some examples of supported inference types, assuming we have the correct ``model`` object
loaded.

.. list-table::
    :widths: 30 70
    :header-rows: 1
    :class: wrap-table

    * - Input Type
      - Example
    * - ``pandas.DataFrame``
      -
        .. code-block:: python

            import pandas as pd

            x_new = pd.DataFrame(dict(x1=[1, 2, 3], x2=[4, 5, 6]))
            model.predict(x_new)

    * - ``numpy.ndarray``
      -
        .. code-block:: python

            import numpy as np

            x_new = np.array([[1, 4][2, 5], [3, 6]])
            model.predict(x_new)

    * - ``scipy.sparse.csc_matrix`` or ``scipy.sparse.csr_matrix``
      -
        .. code-block:: python

            import scipy

            x_new = scipy.sparse.csc_matrix([[1, 2, 3], [4, 5, 6]])
            model.predict(x_new)

            x_new = scipy.sparse.csr_matrix([[1, 2, 3], [4, 5, 6]])
            model.predict(x_new)

    * - python ``List``
      -
        .. code-block:: python

            x_new = [[1, 4], [2, 5], [3, 6]]
            model.predict(x_new)

    * - python ``Dict``
      -
        .. code-block:: python

            x_new = dict(x1=[1, 2, 3], x2=[4, 5, 6])
            model.predict(x_new)

    * - ``pyspark.sql.DataFrame``
      -
        .. code-block:: python

            from pyspark.sql import SparkSession

            spark = SparkSession.builder.getOrCreate()

            data = [(1, 4), (2, 5), (3, 6)]  # List of tuples
            x_new = spark.createDataFrame(data, ["x1", "x2"])  # Specify column name
            model.predict(x_new)

.. _pyfunc-filesystem-format:

*****************
Filesystem format
*****************

The Pyfunc format is defined as a directory structure containing all required data, code, and
configuration::

    ./dst-path/
        ./MLmodel: configuration
        <code>: code packaged with the model (specified in the MLmodel file)
        <data>: data packaged with the model (specified in the MLmodel file)
        <env>: Conda environment definition (specified in the MLmodel file)

The directory structure may contain additional contents that can be referenced by the ``MLmodel``
configuration.

.. _pyfunc-model-config:

MLModel configuration
#####################

A Python model contains an ``MLmodel`` file in **python_function** format in its root with the
following parameters:

- loader_module [required]:
         Python module that can load the model. Expected as module identifier
         e.g. ``mlflow.sklearn``, it will be imported using ``importlib.import_module``.
         The imported module must contain a function with the following signature::

          _load_pyfunc(path: string) -> <pyfunc model implementation>

         The path argument is specified by the ``data`` parameter and may refer to a file or
         directory. The model implementation is expected to be an object with a
         ``predict`` method with the following signature::

          predict(
            model_input: [pandas.DataFrame, numpy.ndarray,
            scipy.sparse.(csc_matrix | csr_matrix), List[Any], Dict[str, Any]],
            pyspark.sql.DataFrame
          ) -> [numpy.ndarray | pandas.(Series | DataFrame) | List | Dict | pyspark.sql.DataFrame]

- code [optional]:
        Relative path to a directory containing the code packaged with this model.
        All files and directories inside this directory are added to the Python path
        prior to importing the model loader.

- data [optional]:
         Relative path to a file or directory containing model data.
         The path is passed to the model loader.

- env [optional]:
         Relative path to an exported Conda environment. If present this environment
         should be activated prior to running the model.

- Optionally, any additional parameters necessary for interpreting the serialized model in
  ``pyfunc`` format.

.. rubric:: Example

::

    tree example/sklearn_iris/mlruns/run1/outputs/linear-lr

::

  ├── MLmodel
  ├── code
  │   ├── sklearn_iris.py
  │
  ├── data
  │   └── model.pkl
  └── mlflow_env.yml

::

    cat example/sklearn_iris/mlruns/run1/outputs/linear-lr/MLmodel

::

  python_function:
    code: code
    data: data/model.pkl
    loader_module: mlflow.sklearn
    env: mlflow_env.yml
    main: sklearn_iris

.. _pyfunc-create-custom:

**********************************
Models From Code for Custom Models
**********************************

.. tip::

    MLflow 2.12.2 introduced the feature "models from code", which greatly simplifies the process
    of serializing and deploying custom models through the use of script serialization. It is
    strongly recommended to migrate custom model implementations to this new paradigm to avoid the
    limitations and complexity of serializing with cloudpickle.
    You can learn more about models from code within the
    `Models From Code Guide <../model/models-from-code.html>`_.

The section below illustrates the process of using the legacy serializer for custom Pyfunc models.
Models from code will provide a far simpler experience for logging of your models.

******************************
Creating custom Pyfunc models
******************************

MLflow's persistence modules provide convenience functions for creating models with the
``pyfunc`` flavor in a variety of machine learning frameworks (scikit-learn, Keras, Pytorch, and
more); however, they do not cover every use case. For example, you may want to create an MLflow
model with the ``pyfunc`` flavor using a framework that MLflow does not natively support.
Alternatively, you may want to build an MLflow model that executes custom logic when evaluating
queries, such as preprocessing and postprocessing routines. Therefore, ``mlflow.pyfunc``
provides utilities for creating ``pyfunc`` models from arbitrary code and model data.

The :meth:`save_model()` and :meth:`log_model()` methods are designed to support multiple workflows
for creating custom ``pyfunc`` models that incorporate custom inference logic and artifacts
that the logic may require.

An `artifact` is a file or directory, such as a serialized model or a CSV. For example, a
serialized TensorFlow graph is an artifact. An MLflow model directory is also an artifact.

.. _pyfunc-create-custom-workflows:

Workflows
#########

:meth:`save_model()` and :meth:`log_model()` support the following workflows:

1. Programmatically defining a new MLflow model, including its attributes and artifacts.

   Given a set of artifact URIs, :meth:`save_model()` and :meth:`log_model()` can
   automatically download artifacts from their URIs and create an MLflow model directory.

   In this case, you must define a Python class which inherits from :class:`~PythonModel`,
   defining ``predict()`` and, optionally, ``load_context()``. An instance of this class is
   specified via the ``python_model`` parameter; it is automatically serialized and deserialized
   as a Python class, including all of its attributes.

2. Interpreting pre-existing data as an MLflow model.

   If you already have a directory containing model data, :meth:`save_model()` and
   :meth:`log_model()` can import the data as an MLflow model. The ``data_path`` parameter
   specifies the local filesystem path to the directory containing model data.

   In this case, you must provide a Python module, called a `loader module`. The
   loader module defines a ``_load_pyfunc()`` method that performs the following tasks:

   - Load data from the specified ``data_path``. For example, this process may include
     deserializing pickled Python objects or models or parsing CSV files.

   - Construct and return a pyfunc-compatible model wrapper. As in the first
     use case, this wrapper must define a ``predict()`` method that is used to evaluate
     queries. ``predict()`` must adhere to the :ref:`pyfunc-inference-api`.

   The ``loader_module`` parameter specifies the name of your loader module.

   For an example loader module implementation, refer to the `loader module
   implementation in mlflow.sklearn <https://github.com/mlflow/mlflow/blob/
   74d75109aaf2975f5026104d6125bb30f4e3f744/mlflow/sklearn.py#L200-L205>`_.

.. _pyfunc-create-custom-selecting-workflow:

Which workflow is right for my use case?
########################################

We consider the first workflow to be more user-friendly and generally recommend it for the
following reasons:

- It automatically resolves and collects specified model artifacts.

- It automatically serializes and deserializes the ``python_model`` instance and all of
  its attributes, reducing the amount of user logic that is required to load the model

- You can create Models using logic that is defined in the ``__main__`` scope. This allows
  custom models to be constructed in interactive environments, such as notebooks and the Python
  REPL.

You may prefer the second, lower-level workflow for the following reasons:

- Inference logic is always persisted as code, rather than a Python object. This makes logic
  easier to inspect and modify later.

- If you have already collected all of your model data in a single location, the second
  workflow allows it to be saved in MLflow format directly, without enumerating constituent
  artifacts.

******************************************
Function-based Model vs Class-based Model
******************************************

When creating custom PyFunc models, you can choose between two different interfaces:
a function-based model and a class-based model. In short, a function-based model is simply a
python function that does not take additional params. The class-based model, on the other hand,
is subclass of ``PythonModel`` that supports several required and optional
methods. If your use case is simple and fits within a single predict function, a funcion-based
approach is recommended. If you need more power, such as custom serialization, custom data
processing, or to override additional methods, you should use the class-based implementation.

Before looking at code examples, it's important to note that both methods are serialized via
`cloudpickle <https://github.com/cloudpipe/cloudpickle>`_. cloudpickle can serialize Python
functions, lambda functions, and locally defined classes and functions inside other functions. This
makes cloudpickle especially useful for parallel and distributed computing where code objects need
to be sent over network to execute on remote workers, which is a common deployment paradigm for
MLflow.

That said, cloudpickle has some limitations.

- **Environment Dependency**: cloudpickle does not capture the full execution environment, so in
  MLflow we must pass ``pip_requirements``, ``extra_pip_requirements``, or an ``input_example``,
  the latter of which is used to infer environment dependencies. For more, refer to
  `the model dependency docs <https://mlflow.org/docs/latest/model/dependencies.html>`_.

- **Object Support**: cloudpickle does not serialize objects outside of the Python data model.
  Some relevant examples include raw files and database connections. If your program depends on
  these, be sure to log ways to reference these objects along with your model.

Function-based Model
####################
If you're looking to serialize a simple python function without additional dependent methods, you
can simply log a predict method via the keyword argument ``python_model``.

.. note::

    Function-based model only supports a function with a single input argument. If you would like
    to pass more arguments or additional inference parameters, please use the class-based model
    below.

.. code-block:: python

    import mlflow
    import pandas as pd


    # Define a simple function to log
    def predict(model_input):
        return model_input.apply(lambda x: x * 2)


    # Save the function as a model
    with mlflow.start_run():
        mlflow.pyfunc.log_model("model", python_model=predict, pip_requirements=["pandas"])
        run_id = mlflow.active_run().info.run_id

    # Load the model from the tracking server and perform inference
    model = mlflow.pyfunc.load_model(f"runs:/{run_id}/model")
    x_new = pd.Series([1, 2, 3])

    prediction = model.predict(x_new)
    print(prediction)


Class-based Model
#################
If you're looking to serialize a more complex object, for instance a class that handles
preprocessing, complex prediction logic, or custom serialization, you should subclass the
``PythonModel`` class. MLflow has tutorials on building custom PyFunc models, as shown
`here <https://mlflow.org/docs/latest/traditional-ml/creating-custom-pyfunc/index.html>`_,
so instead of duplicating that information, in this example we'll recreate the above functionality
to highlight the differences. Note that this PythonModel implementation is overly complex and
we would recommend using the functional-based Model instead for this simple case.

.. code-block:: python

    import mlflow
    import pandas as pd


    class MyModel(mlflow.pyfunc.PythonModel):
        def predict(self, context, model_input, params=None):
            return [x * 2 for x in model_input]


    # Save the function as a model
    with mlflow.start_run():
        mlflow.pyfunc.log_model(
            "model", python_model=MyModel(), pip_requirements=["pandas"]
        )
        run_id = mlflow.active_run().info.run_id

    # Load the model from the tracking server and perform inference
    model = mlflow.pyfunc.load_model(f"runs:/{run_id}/model")
    x_new = pd.Series([1, 2, 3])

    print(f"Prediction:\n\t{model.predict(x_new)}")

The primary difference between the this implementation and the function-based implementation above
is that the predict method is wrapped with a class, has the ``self`` parameter,
and has the ``params`` parameter that defaults to None. Note that function-based models don't
support additional params.

In summary, use the function-based Model when you have a simple function to serialize.
If you need more power, use  the class-based model.
"""

import collections
import functools
import importlib
import inspect
import json
import logging
import os
import shutil
import signal
import subprocess
import sys
import tempfile
import threading
import uuid
import warnings
from contextlib import contextmanager
from copy import deepcopy
from functools import lru_cache
from pathlib import Path
from typing import Any, Iterator, Optional, Tuple, Union
from urllib.parse import urlparse

import numpy as np
import pandas
import yaml
from packaging.version import Version

import mlflow
import mlflow.pyfunc.loaders
import mlflow.pyfunc.model
from mlflow.environment_variables import (
    _MLFLOW_IN_CAPTURE_MODULE_PROCESS,
    _MLFLOW_TESTING,
    MLFLOW_MODEL_ENV_DOWNLOADING_TEMP_DIR,
    MLFLOW_SCORING_SERVER_REQUEST_TIMEOUT,
)
from mlflow.exceptions import MlflowException
from mlflow.models import Model, ModelInputExample, ModelSignature
from mlflow.models.dependencies_schemas import (
    _clear_dependencies_schemas,
    _get_dependencies_schemas,
)
from mlflow.models.flavor_backend_registry import get_flavor_backend
from mlflow.models.model import (
    _DATABRICKS_FS_LOADER_MODULE,
    MLMODEL_FILE_NAME,
    MODEL_CODE_PATH,
    MODEL_CONFIG,
)
from mlflow.models.resources import Resource, _ResourceBuilder
from mlflow.models.signature import (
    _infer_signature_from_input_example,
    _infer_signature_from_type_hints,
)
from mlflow.models.utils import (
    PyFuncInput,
    PyFuncLLMOutputChunk,
    PyFuncLLMSingleInput,
    PyFuncOutput,
    _convert_llm_input_data,
    _enforce_params_schema,
    _enforce_schema,
    _load_model_code_path,
    _save_example,
    _split_input_data_and_params,
    _validate_and_get_model_code_path,
)
from mlflow.protos.databricks_pb2 import (
    BAD_REQUEST,
    INVALID_PARAMETER_VALUE,
    RESOURCE_DOES_NOT_EXIST,
)
from mlflow.protos.databricks_uc_registry_messages_pb2 import (
    Entity,
    Job,
    LineageHeaderInfo,
    Notebook,
)
from mlflow.pyfunc.context import Context, set_prediction_context
from mlflow.pyfunc.dbconnect_artifact_cache import (
    DBConnectArtifactCache,
    archive_directory,
    extract_archive_to_dir,
)
from mlflow.pyfunc.model import (
    ChatModel,
    PythonModel,
    PythonModelContext,
    _log_warning_if_params_not_in_predict_signature,
    _PythonModelPyfuncWrapper,
    get_default_conda_env,  # noqa: F401
    get_default_pip_requirements,
)
from mlflow.store.artifact.utils.models import _parse_model_id_if_present
from mlflow.tracing.provider import trace_disabled
from mlflow.tracing.utils import _try_get_prediction_context
from mlflow.tracking._model_registry import DEFAULT_AWAIT_MAX_SLEEP_SECONDS
from mlflow.tracking.artifact_utils import _download_artifact_from_uri
from mlflow.types.llm import (
    CHAT_MODEL_INPUT_EXAMPLE,
    CHAT_MODEL_INPUT_SCHEMA,
    CHAT_MODEL_OUTPUT_SCHEMA,
    ChatMessage,
    ChatParams,
    ChatResponse,
)
from mlflow.utils import (
    PYTHON_VERSION,
    _is_in_ipython_notebook,
    check_port_connectivity,
    databricks_utils,
    find_free_port,
    get_major_minor_py_version,
    insecure_hash,
)
from mlflow.utils import env_manager as _EnvManager
from mlflow.utils._spark_utils import modified_environ
from mlflow.utils.annotations import deprecated, developer_stable, experimental
from mlflow.utils.databricks_utils import (
    get_dbconnect_client_cache,
    is_databricks_connect,
    is_in_databricks_runtime,
    is_in_databricks_shared_cluster_runtime,
)
from mlflow.utils.docstring_utils import LOG_MODEL_PARAM_DOCS, format_docstring
from mlflow.utils.environment import (
    _CONDA_ENV_FILE_NAME,
    _CONSTRAINTS_FILE_NAME,
    _PYTHON_ENV_FILE_NAME,
    _REQUIREMENTS_FILE_NAME,
    _process_conda_env,
    _process_pip_requirements,
    _PythonEnv,
    _validate_env_arguments,
)
from mlflow.utils.file_utils import (
    _copy_file_or_tree,
    get_or_create_nfs_tmp_dir,
    get_or_create_tmp_dir,
    get_total_file_size,
    write_to,
)
from mlflow.utils.model_utils import (
    _add_code_from_conf_to_system_path,
    _get_flavor_configuration,
    _get_flavor_configuration_from_ml_model_file,
    _get_overridden_pyfunc_model_config,
    _validate_and_copy_file_to_directory,
    _validate_and_get_model_config_from_file,
    _validate_and_prepare_target_save_path,
    _validate_infer_and_copy_code_paths,
    _validate_pyfunc_model_config,
)
from mlflow.utils.nfs_on_spark import get_nfs_cache_root_dir
from mlflow.utils.requirements_utils import (
    _parse_requirements,
    warn_dependency_requirement_mismatches,
)
from mlflow.utils.spark_utils import is_spark_connect_mode
from mlflow.utils.virtualenv import _get_python_env, _get_virtualenv_name

try:
    from pyspark.sql import DataFrame as SparkDataFrame

    HAS_PYSPARK = True
except ImportError:
    HAS_PYSPARK = False
FLAVOR_NAME = "python_function"
MAIN = "loader_module"
CODE = "code"
DATA = "data"
ENV = "env"

_MODEL_DATA_SUBPATH = "data"


class EnvType:
    CONDA = "conda"
    VIRTUALENV = "virtualenv"

    def __init__(self):
        raise NotImplementedError("This class is not meant to be instantiated.")


PY_VERSION = "python_version"


_logger = logging.getLogger(__name__)


def add_to_model(
    model,
    loader_module,
    data=None,
    code=None,
    conda_env=None,
    python_env=None,
    model_config=None,
    model_code_path=None,
    **kwargs,
):
    """
    Add a ``pyfunc`` spec to the model configuration.

    Defines ``pyfunc`` configuration schema. Caller can use this to create a valid ``pyfunc`` model
    flavor out of an existing directory structure. For example, other model flavors can use this to
    specify how to use their output as a ``pyfunc``.

    NOTE:

        All paths are relative to the exported model root directory.

    Args:
        model: Existing model.
        loader_module: The module to be used to load the model.
        data: Path to the model data.
        code: Path to the code dependencies.
        conda_env: Conda environment.
        python_env: Python environment.
        model_config: The model configuration to apply to the model. This configuration
            is available during model loading.

            .. Note:: Experimental: This parameter may change or be removed in a future
                release without warning.

        model_code_path: Path to the model code.
        kwargs: Additional key-value pairs to include in the ``pyfunc`` flavor specification.
                Values must be YAML-serializable.

    Returns:
        Updated model configuration.
    """
    params = deepcopy(kwargs)
    params[MAIN] = loader_module
    params[PY_VERSION] = PYTHON_VERSION
    if code:
        params[CODE] = code
    if data:
        params[DATA] = data
    if conda_env or python_env:
        params[ENV] = {}
        if conda_env:
            params[ENV][EnvType.CONDA] = conda_env
        if python_env:
            params[ENV][EnvType.VIRTUALENV] = python_env
    if model_config:
        params[MODEL_CONFIG] = model_config
    if model_code_path:
        params[MODEL_CODE_PATH] = model_code_path
    return model.add_flavor(FLAVOR_NAME, **params)


def _extract_conda_env(env):
    # In MLflow < 2.0.0, the 'env' field in a pyfunc configuration is a string containing the path
    # to a conda.yaml file.
    return env if isinstance(env, str) else env[EnvType.CONDA]


def _load_model_env(path):
    """
    Get ENV file string from a model configuration stored in Python Function format.
    Returned value is a model-relative path to a Conda Environment file,
    or None if none was specified at model save time
    """
    return _get_flavor_configuration(model_path=path, flavor_name=FLAVOR_NAME).get(ENV, None)


def _validate_params(params, model_metadata):
    if hasattr(model_metadata, "get_params_schema"):
        params_schema = model_metadata.get_params_schema()
        return _enforce_params_schema(params, params_schema)
    if params:
        raise MlflowException.invalid_parameter_value(
            "This model was not logged with a params schema and does not support "
            "providing the params argument."
            "Please log the model with mlflow >= 2.6.0 and specify a params schema.",
        )
    return


def _validate_prediction_input(data: PyFuncInput, params, input_schema, params_schema, flavor=None):
    """
    Internal helper function to transform and validate input data and params for prediction.
    Any additional transformation logics related to input data and params should be added here.
    """
    if input_schema is not None:
        try:
            data = _enforce_schema(data, input_schema, flavor)
        except Exception as e:
            # Include error in message for backwards compatibility
            raise MlflowException.invalid_parameter_value(
                f"Failed to enforce schema of data '{data}' "
                f"with schema '{input_schema}'. "
                f"Error: {e}",
            )
    params = _enforce_params_schema(params, params_schema)
    if HAS_PYSPARK and isinstance(data, SparkDataFrame):
        _logger.warning(
            "Input data is a Spark DataFrame. Note that behaviour for "
            "Spark DataFrames is model dependent."
        )
    return data, params


class PyFuncModel:
    """
    MLflow 'python function' model.

    Wrapper around model implementation and metadata. This class is not meant to be constructed
    directly. Instead, instances of this class are constructed and returned from
    :py:func:`load_model() <mlflow.pyfunc.load_model>`.

    ``model_impl`` can be any Python object that implements the `Pyfunc interface
    <https://mlflow.org/docs/latest/python_api/mlflow.pyfunc.html#pyfunc-inference-api>`_, and is
    returned by invoking the model's ``loader_module``.

    ``model_meta`` contains model metadata loaded from the MLmodel file.
    """

    def __init__(
        self,
        model_meta: Model,
        model_impl: Any,
        predict_fn: str = "predict",
        predict_stream_fn: Optional[str] = None,
        model_id: Optional[str] = None,
    ):
        if not hasattr(model_impl, predict_fn):
            raise MlflowException(f"Model implementation is missing required {predict_fn} method.")
        if not model_meta:
            raise MlflowException("Model is missing metadata.")
        self._model_meta = model_meta
        self.__model_impl = model_impl
        self._predict_fn = getattr(model_impl, predict_fn)
        if predict_stream_fn:
            if not hasattr(model_impl, predict_stream_fn):
                raise MlflowException(
                    f"Model implementation is missing required {predict_stream_fn} method."
                )
            self._predict_stream_fn = getattr(model_impl, predict_stream_fn)
        else:
            self._predict_stream_fn = None
        self._model_id = model_id

    @property
    @developer_stable
    def _model_impl(self) -> Any:
        """
        The underlying model implementation object.

        NOTE: This is a stable developer API.
        """
        return self.__model_impl

    @property
    def model_id(self) -> Optional[str]:
        """
        The model ID of the model.

        Returns:
            The model ID of the model.
        """
        return self._model_id

    def _update_dependencies_schemas_in_prediction_context(self, context: Context):
        if self._model_meta and self._model_meta.metadata:
            dependencies_schemas = self._model_meta.metadata.get("dependencies_schemas", {})
            context.update(
                dependencies_schemas={
                    dependency: json.dumps(schema)
                    for dependency, schema in dependencies_schemas.items()
                }
            )

    @contextmanager
    def _try_get_or_generate_prediction_context(self):
        # set context for prediction if it's not set
        # NB: in model serving the prediction context must be set
        # with a request_id
        context = _try_get_prediction_context() or Context()
        with set_prediction_context(context):
            yield context

    def predict(self, data: PyFuncInput, params: Optional[dict[str, Any]] = None) -> PyFuncOutput:
        with self._try_get_or_generate_prediction_context() as context:
            self._update_dependencies_schemas_in_prediction_context(context)
            return self._predict(data, params)

    def _predict(self, data: PyFuncInput, params: Optional[dict[str, Any]] = None) -> PyFuncOutput:
        """
        Generates model predictions.

        If the model contains signature, enforce the input schema first before calling the model
        implementation with the sanitized input. If the pyfunc model does not include model schema,
        the input is passed to the model implementation as is. See `Model Signature Enforcement
        <https://www.mlflow.org/docs/latest/models.html#signature-enforcement>`_ for more details.

        Args:
            data: LLM Model single input as one of pandas.DataFrame, numpy.ndarray,
                scipy.sparse.(csc_matrix | csr_matrix), List[Any], or
                Dict[str, numpy.ndarray].
                For model signatures with tensor spec inputs
                (e.g. the Tensorflow core / Keras model), the input data type must be one of
                `numpy.ndarray`, `List[numpy.ndarray]`, `Dict[str, numpy.ndarray]` or
                `pandas.DataFrame`. If data is of `pandas.DataFrame` type and the model
                contains a signature with tensor spec inputs, the corresponding column values
                in the pandas DataFrame will be reshaped to the required shape with 'C' order
                (i.e. read / write the elements using C-like index order), and DataFrame
                column values will be cast as the required tensor spec type. For Pyspark
                DataFrame inputs, MLflow will only enforce the schema on a subset
                of the data rows.
            params: Additional parameters to pass to the model for inference.

        Returns:
            Model predictions as one of pandas.DataFrame, pandas.Series, numpy.ndarray or list.
        """
        # fetch the schema from metadata to avoid signature change after model is loaded
        self.input_schema = self.metadata.get_input_schema()
        self.params_schema = self.metadata.get_params_schema()
        data, params = _validate_prediction_input(
            data, params, self.input_schema, self.params_schema, self.loader_module
        )
        params_arg = inspect.signature(self._predict_fn).parameters.get("params")
        if params_arg and params_arg.kind != inspect.Parameter.VAR_KEYWORD:
            return self._predict_fn(data, params=params)

        _log_warning_if_params_not_in_predict_signature(_logger, params)
        return self._predict_fn(data)

    def predict_stream(
        self, data: PyFuncLLMSingleInput, params: Optional[dict[str, Any]] = None
    ) -> Iterator[PyFuncLLMOutputChunk]:
        with self._try_get_or_generate_prediction_context() as context:
            self._update_dependencies_schemas_in_prediction_context(context)
            return self._predict_stream(data, params)

    def _predict_stream(
        self, data: PyFuncLLMSingleInput, params: Optional[dict[str, Any]] = None
    ) -> Iterator[PyFuncLLMOutputChunk]:
        """
        Generates streaming model predictions. Only LLM suports this method.

        If the model contains signature, enforce the input schema first before calling the model
        implementation with the sanitized input. If the pyfunc model does not include model schema,
        the input is passed to the model implementation as is. See `Model Signature Enforcement
        <https://www.mlflow.org/docs/latest/models.html#signature-enforcement>`_ for more details.

        Args:
            data: LLM Model single input as one of dict, str, bool, bytes, float, int, str type.
            params: Additional parameters to pass to the model for inference.

        Returns:
            Model predictions as an iterator of chunks. The chunks in the iterator must be type of
            dict or string. Chunk dict fields are determined by the model implementation.
        """

        if self._predict_stream_fn is None:
            raise MlflowException("This model does not support predict_stream method.")

        self.input_schema = self.metadata.get_input_schema()
        self.params_schema = self.metadata.get_params_schema()
        data, params = _validate_prediction_input(
            data, params, self.input_schema, self.params_schema, self.loader_module
        )
        data = _convert_llm_input_data(data)
        if isinstance(data, list):
            # `predict_stream` only accepts single input.
            # but `enforce_schema` might convert single input into a list like `[single_input]`
            # so extract the first element in the list.
            if len(data) != 1:
                raise MlflowException(
                    f"'predict_stream' requires single input, but it got input data {data}"
                )
            data = data[0]

        if inspect.signature(self._predict_stream_fn).parameters.get("params"):
            return self._predict_stream_fn(data, params=params)

        _log_warning_if_params_not_in_predict_signature(_logger, params)
        return self._predict_stream_fn(data)

    @experimental
    def unwrap_python_model(self):
        """
        Unwrap the underlying Python model object.

        This method is useful for accessing custom model functions, while still being able to
        leverage the MLflow designed workflow through the `predict()` method.

        Returns:
            The underlying wrapped model object

        .. code-block:: python
            :test:
            :caption: Example

            import mlflow


            # define a custom model
            class MyModel(mlflow.pyfunc.PythonModel):
                def predict(self, context, model_input, params=None):
                    return self.my_custom_function(model_input, params)

                def my_custom_function(self, model_input, params=None):
                    # do something with the model input
                    return 0


            some_input = 1
            # save the model
            with mlflow.start_run():
                model_info = mlflow.pyfunc.log_model(artifact_path="model", python_model=MyModel())

            # load the model
            loaded_model = mlflow.pyfunc.load_model(model_uri=model_info.model_uri)
            print(type(loaded_model))  # <class 'mlflow.pyfunc.model.PyFuncModel'>
            unwrapped_model = loaded_model.unwrap_python_model()
            print(type(unwrapped_model))  # <class '__main__.MyModel'>

            # does not work, only predict() is exposed
            # print(loaded_model.my_custom_function(some_input))
            print(unwrapped_model.my_custom_function(some_input))  # works
            print(loaded_model.predict(some_input))  # works

            # works, but None is needed for context arg
            print(unwrapped_model.predict(None, some_input))
        """
        try:
            python_model = self._model_impl.python_model
            if python_model is None:
                raise AttributeError("Expected python_model attribute not to be None.")
        except AttributeError as e:
            raise MlflowException("Unable to retrieve base model object from pyfunc.") from e
        return python_model

    def __eq__(self, other):
        if not isinstance(other, PyFuncModel):
            return False
        return self._model_meta == other._model_meta

    @property
    def metadata(self):
        """Model metadata."""
        if self._model_meta is None:
            raise MlflowException("Model is missing metadata.")
        return self._model_meta

    @experimental
    @property
    def model_config(self):
        """Model's flavor configuration"""
        return self._model_meta.flavors[FLAVOR_NAME].get(MODEL_CONFIG, {})

    @experimental
    @property
    def loader_module(self):
        """Model's flavor configuration"""
        if self._model_meta.flavors.get(FLAVOR_NAME) is None:
            return None
        return self._model_meta.flavors[FLAVOR_NAME].get(MAIN)

    def __repr__(self):
        info = {}
        if self._model_meta is not None:
            if hasattr(self._model_meta, "run_id") and self._model_meta.run_id is not None:
                info["run_id"] = self._model_meta.run_id
            if (
                hasattr(self._model_meta, "artifact_path")
                and self._model_meta.artifact_path is not None
            ):
                info["artifact_path"] = self._model_meta.artifact_path
            info["flavor"] = self._model_meta.flavors[FLAVOR_NAME]["loader_module"]
        return yaml.safe_dump({"mlflow.pyfunc.loaded_model": info}, default_flow_style=False)

    @experimental
    def get_raw_model(self):
        """
        Get the underlying raw model if the model wrapper implemented `get_raw_model` function.
        """
        if hasattr(self._model_impl, "get_raw_model"):
            return self._model_impl.get_raw_model()
        raise NotImplementedError("`get_raw_model` is not implemented by the underlying model")


def _get_pip_requirements_from_model_path(model_path: str):
    req_file_path = os.path.join(model_path, _REQUIREMENTS_FILE_NAME)
    if not os.path.exists(req_file_path):
        return []

    return [req.req_str for req in _parse_requirements(req_file_path, is_constraint=False)]


@trace_disabled  # Suppress traces while loading model
def load_model(
    model_uri: str,
    suppress_warnings: bool = False,
    dst_path: Optional[str] = None,
    model_config: Optional[Union[str, Path, dict[str, Any]]] = None,
) -> PyFuncModel:
    """
    Load a model stored in Python function format.

    Args:
        model_uri: The location, in URI format, of the MLflow model. For example:

            - ``/Users/me/path/to/local/model``
            - ``relative/path/to/local/model``
            - ``s3://my_bucket/path/to/model``
            - ``runs:/<mlflow_run_id>/run-relative/path/to/model``
            - ``models:/<model_name>/<model_version>``
            - ``models:/<model_name>/<stage>``
            - ``mlflow-artifacts:/path/to/model``

            For more information about supported URI schemes, see
            `Referencing Artifacts <https://www.mlflow.org/docs/latest/concepts.html#
            artifact-locations>`_.
        suppress_warnings: If ``True``, non-fatal warning messages associated with the model
            loading process will be suppressed. If ``False``, these warning messages will be
            emitted.
        dst_path: The local filesystem path to which to download the model artifact.
            This directory must already exist. If unspecified, a local output
            path will be created.
        model_config: The model configuration to apply to the model. The configuration will
            be available as the ``model_config`` property of the ``context`` parameter
            in :func:`PythonModel.load_context() <mlflow.pyfunc.PythonModel.load_context>`
            and :func:`PythonModel.predict() <mlflow.pyfunc.PythonModel.predict>`.
            The configuration can be passed as a file path, or a dict with string keys.

            .. Note:: Experimental: This parameter may change or be removed in a future
                release without warning.
    """

    lineage_header_info = None
    if (
        not _MLFLOW_IN_CAPTURE_MODULE_PROCESS.get()
    ) and databricks_utils.is_in_databricks_runtime():
        entity_list = []
        # Get notebook id and job id, pack them into lineage_header_info
        if databricks_utils.is_in_databricks_notebook() and (
            notebook_id := databricks_utils.get_notebook_id()
        ):
            notebook_entity = Notebook(id=notebook_id)
            entity_list.append(Entity(notebook=notebook_entity))

        if databricks_utils.is_in_databricks_job() and (job_id := databricks_utils.get_job_id()):
            job_entity = Job(id=job_id)
            entity_list.append(Entity(job=job_entity))

        lineage_header_info = LineageHeaderInfo(entities=entity_list) if entity_list else None

    local_path = _download_artifact_from_uri(
        artifact_uri=model_uri, output_path=dst_path, lineage_header_info=lineage_header_info
    )

    if not suppress_warnings:
        model_requirements = _get_pip_requirements_from_model_path(local_path)
        warn_dependency_requirement_mismatches(model_requirements)

    model_meta = Model.load(os.path.join(local_path, MLMODEL_FILE_NAME))

    conf = model_meta.flavors.get(FLAVOR_NAME)
    if conf is None:
        raise MlflowException(
            f'Model does not have the "{FLAVOR_NAME}" flavor',
            RESOURCE_DOES_NOT_EXIST,
        )
    model_py_version = conf.get(PY_VERSION)
    if not suppress_warnings:
        _warn_potentially_incompatible_py_version_if_necessary(model_py_version=model_py_version)

    _add_code_from_conf_to_system_path(local_path, conf, code_key=CODE)
    data_path = os.path.join(local_path, conf[DATA]) if (DATA in conf) else local_path

    if isinstance(model_config, str):
        model_config = _validate_and_get_model_config_from_file(model_config)

    model_config = _get_overridden_pyfunc_model_config(
        conf.get(MODEL_CONFIG, None), model_config, _logger
    )

    try:
        if model_config:
            model_impl = importlib.import_module(conf[MAIN])._load_pyfunc(data_path, model_config)
        else:
            model_impl = importlib.import_module(conf[MAIN])._load_pyfunc(data_path)
    except ModuleNotFoundError as e:
        # This error message is particularly for the case when the error is caused by module
        # "databricks.feature_store.mlflow_model". But depending on the environment, the offending
        # module might be "databricks", "databricks.feature_store" or full package. So we will
        # raise the error with the following note if "databricks" presents in the error. All non-
        # databricks moduel errors will just be re-raised.
        if conf[MAIN] == _DATABRICKS_FS_LOADER_MODULE and e.name.startswith("databricks"):
            raise MlflowException(
                f"{e.msg}; "
                "Note: mlflow.pyfunc.load_model is not supported for Feature Store models. "
                "spark_udf() and predict() will not work as expected. Use "
                "score_batch for offline predictions.",
                BAD_REQUEST,
            ) from None
        raise e
    finally:
        # clean up the dependencies schema which is set to global state after loading the model.
        # This avoids the schema being used by other models loaded in the same process.
        _clear_dependencies_schemas()
    predict_fn = conf.get("predict_fn", "predict")
    streamable = conf.get("streamable", False)
    predict_stream_fn = conf.get("predict_stream_fn", "predict_stream") if streamable else None

    return PyFuncModel(
        model_meta=model_meta,
        model_impl=model_impl,
        predict_fn=predict_fn,
        predict_stream_fn=predict_stream_fn,
        model_id=_parse_model_id_if_present(model_uri),
    )


class _ServedPyFuncModel(PyFuncModel):
    def __init__(self, model_meta: Model, client: Any, server_pid: int, env_manager="local"):
        super().__init__(model_meta=model_meta, model_impl=client, predict_fn="invoke")
        self._client = client
        self._server_pid = server_pid
        # We need to set `env_manager` attribute because it is used by Databricks runtime
        # evaluate usage logging to log 'env_manager' tag in `_evaluate` function patching.
        self._env_manager = env_manager

    def predict(self, data, params=None):
        """
        Args:
            data: Model input data.
            params: Additional parameters to pass to the model for inference.

        Returns:
            Model predictions.
        """
        if inspect.signature(self._client.invoke).parameters.get("params"):
            result = self._client.invoke(data, params=params).get_predictions()
        else:
            _log_warning_if_params_not_in_predict_signature(_logger, params)
            result = self._client.invoke(data).get_predictions()
        if isinstance(result, pandas.DataFrame):
            result = result[result.columns[0]]
        return result

    @property
    def pid(self):
        if self._server_pid is None:
            raise MlflowException("Served PyFunc Model is missing server process ID.")
        return self._server_pid

    @property
    def env_manager(self):
        return self._env_manager

    @env_manager.setter
    def env_manager(self, value):
        self._env_manager = value


def _load_model_or_server(
    model_uri: str, env_manager: str, model_config: Optional[dict[str, Any]] = None
):
    """
    Load a model with env restoration. If a non-local ``env_manager`` is specified, prepare an
    independent Python environment with the training time dependencies of the specified model
    installed and start a MLflow Model Scoring Server process with that model in that environment.
    Return a _ServedPyFuncModel that invokes the scoring server for prediction. Otherwise, load and
    return the model locally as a PyFuncModel using :py:func:`mlflow.pyfunc.load_model`.

    Args:
        model_uri: The uri of the model.
        env_manager: The environment manager to load the model.
        model_config: The model configuration to use by the model, only if the model
                      accepts it.

    Returns:
        A _ServedPyFuncModel for non-local ``env_manager``s or a PyFuncModel otherwise.
    """
    from mlflow.pyfunc.scoring_server.client import (
        ScoringServerClient,
        StdinScoringServerClient,
    )

    if env_manager == _EnvManager.LOCAL:
        return load_model(model_uri, model_config=model_config)

    _logger.info("Starting model server for model environment restoration.")

    local_path = _download_artifact_from_uri(artifact_uri=model_uri)
    model_meta = Model.load(os.path.join(local_path, MLMODEL_FILE_NAME))

    is_port_connectable = check_port_connectivity()
    pyfunc_backend = get_flavor_backend(
        local_path,
        env_manager=env_manager,
        install_mlflow=os.environ.get("MLFLOW_HOME") is not None,
        create_env_root_dir=not is_port_connectable,
    )
    _logger.info("Restoring model environment. This can take a few minutes.")
    # Set capture_output to True in Databricks so that when environment preparation fails, the
    # exception message of the notebook cell output will include child process command execution
    # stdout/stderr output.
    pyfunc_backend.prepare_env(model_uri=local_path, capture_output=is_in_databricks_runtime())
    if is_port_connectable:
        server_port = find_free_port()
        scoring_server_proc = pyfunc_backend.serve(
            model_uri=local_path,
            port=server_port,
            host="127.0.0.1",
            timeout=MLFLOW_SCORING_SERVER_REQUEST_TIMEOUT.get(),
            enable_mlserver=False,
            synchronous=False,
            stdout=subprocess.PIPE,
            stderr=subprocess.STDOUT,
            model_config=model_config,
        )
        client = ScoringServerClient("127.0.0.1", server_port)
    else:
        scoring_server_proc = pyfunc_backend.serve_stdin(local_path, model_config=model_config)
        client = StdinScoringServerClient(scoring_server_proc)

    _logger.info(f"Scoring server process started at PID: {scoring_server_proc.pid}")
    try:
        client.wait_server_ready(timeout=90, scoring_server_proc=scoring_server_proc)
    except Exception as e:
        if scoring_server_proc.poll() is None:
            # the scoring server is still running but client can't connect to it.
            # kill the server.
            scoring_server_proc.kill()
        server_output, _ = scoring_server_proc.communicate(timeout=15)
        if isinstance(server_output, bytes):
            server_output = server_output.decode("UTF-8")
        raise MlflowException(
            "MLflow model server failed to launch, server process stdout and stderr are:\n"
            + server_output
        ) from e

    return _ServedPyFuncModel(
        model_meta=model_meta,
        client=client,
        server_pid=scoring_server_proc.pid,
        env_manager=env_manager,
    )


def _get_model_dependencies(model_uri, format="pip"):
    model_dir = _download_artifact_from_uri(model_uri)

    def get_conda_yaml_path():
        model_config = _get_flavor_configuration_from_ml_model_file(
            os.path.join(model_dir, MLMODEL_FILE_NAME), flavor_name=FLAVOR_NAME
        )
        return os.path.join(model_dir, _extract_conda_env(model_config[ENV]))

    if format == "pip":
        requirements_file = os.path.join(model_dir, _REQUIREMENTS_FILE_NAME)
        if os.path.exists(requirements_file):
            return requirements_file

        _logger.info(
            f"{_REQUIREMENTS_FILE_NAME} is not found in the model directory. Falling back to"
            f" extracting pip requirements from the model's 'conda.yaml' file. Conda"
            " dependencies will be ignored."
        )

        with open(get_conda_yaml_path()) as yf:
            conda_yaml = yaml.safe_load(yf)

        conda_deps = conda_yaml.get("dependencies", [])
        for index, dep in enumerate(conda_deps):
            if isinstance(dep, dict) and "pip" in dep:
                pip_deps_index = index
                break
        else:
            raise MlflowException(
                "No pip section found in conda.yaml file in the model directory.",
                error_code=RESOURCE_DOES_NOT_EXIST,
            )

        pip_deps = conda_deps.pop(pip_deps_index)["pip"]
        tmp_dir = tempfile.mkdtemp()
        pip_file_path = os.path.join(tmp_dir, _REQUIREMENTS_FILE_NAME)
        with open(pip_file_path, "w") as f:
            f.write("\n".join(pip_deps) + "\n")

        if len(conda_deps) > 0:
            _logger.warning(
                "The following conda dependencies have been excluded from the environment file:"
                f" {', '.join(conda_deps)}."
            )

        return pip_file_path

    elif format == "conda":
        return get_conda_yaml_path()
    else:
        raise MlflowException(
            f"Illegal format argument '{format}'.", error_code=INVALID_PARAMETER_VALUE
        )


def get_model_dependencies(model_uri, format="pip"):
    """
    Downloads the model dependencies and returns the path to requirements.txt or conda.yaml file.

    .. warning::
        This API downloads all the model artifacts to the local filesystem. This may take
        a long time for large models. To avoid this overhead, use
        ``mlflow.artifacts.download_artifacts("<model_uri>/requirements.txt")`` or
        ``mlflow.artifacts.download_artifacts("<model_uri>/conda.yaml")`` instead.

    Args:
        model_uri: The uri of the model to get dependencies from.
        format: The format of the returned dependency file. If the ``"pip"`` format is
            specified, the path to a pip ``requirements.txt`` file is returned.
            If the ``"conda"`` format is specified, the path to a ``"conda.yaml"``
            file is returned . If the ``"pip"`` format is specified but the model
            was not saved with a ``requirements.txt`` file, the ``pip`` section
            of the model's ``conda.yaml`` file is extracted instead, and any
            additional conda dependencies are ignored. Default value is ``"pip"``.

    Returns:
        The local filesystem path to either a pip ``requirements.txt`` file
        (if ``format="pip"``) or a ``conda.yaml`` file (if ``format="conda"``)
        specifying the model's dependencies.
    """
    dep_file = _get_model_dependencies(model_uri, format)

    if format == "pip":
        prefix = "%" if _is_in_ipython_notebook() else ""
        _logger.info(
            "To install the dependencies that were used to train the model, run the "
            f"following command: '{prefix}pip install -r {dep_file}'."
        )
    return dep_file


@deprecated("mlflow.pyfunc.load_model", 1.0)
def load_pyfunc(model_uri, suppress_warnings=False):
    """
    Load a model stored in Python function format.

    Args:
        model_uri: The location, in URI format, of the MLflow model. For example:

            - ``/Users/me/path/to/local/model``
            - ``relative/path/to/local/model``
            - ``s3://my_bucket/path/to/model``
            - ``runs:/<mlflow_run_id>/run-relative/path/to/model``
            - ``models:/<model_name>/<model_version>``
            - ``models:/<model_name>/<stage>``
            - ``mlflow-artifacts:/path/to/model``

            For more information about supported URI schemes, see
            `Referencing Artifacts <https://www.mlflow.org/docs/latest/concepts.html#
            artifact-locations>`_.

        suppress_warnings: If ``True``, non-fatal warning messages associated with the model
            loading process will be suppressed. If ``False``, these warning messages will be
            emitted.
    """
    return load_model(model_uri, suppress_warnings)


def _warn_potentially_incompatible_py_version_if_necessary(model_py_version=None):
    """
    Compares the version of Python that was used to save a given model with the version
    of Python that is currently running. If a major or minor version difference is detected,
    logs an appropriate warning.
    """
    if model_py_version is None:
        _logger.warning(
            "The specified model does not have a specified Python version. It may be"
            " incompatible with the version of Python that is currently running: Python %s",
            PYTHON_VERSION,
        )
    elif get_major_minor_py_version(model_py_version) != get_major_minor_py_version(PYTHON_VERSION):
        _logger.warning(
            "The version of Python that the model was saved in, `Python %s`, differs"
            " from the version of Python that is currently running, `Python %s`,"
            " and may be incompatible",
            model_py_version,
            PYTHON_VERSION,
        )


def _create_model_downloading_tmp_dir(should_use_nfs):
    root_tmp_dir = get_or_create_nfs_tmp_dir() if should_use_nfs else get_or_create_tmp_dir()

    root_model_cache_dir = os.path.join(root_tmp_dir, "models")
    os.makedirs(root_model_cache_dir, exist_ok=True)

    tmp_model_dir = tempfile.mkdtemp(dir=root_model_cache_dir)
    # mkdtemp creates a directory with permission 0o700
    # change it to be 0o770 to ensure it can be seen in spark UDF
    os.chmod(tmp_model_dir, 0o770)
    return tmp_model_dir


_MLFLOW_SERVER_OUTPUT_TAIL_LINES_TO_KEEP = 200


def _convert_spec_type_to_spark_type(spec_type):
    from pyspark.sql.types import ArrayType, StructField, StructType

    from mlflow.types.schema import Array, DataType, Object

    if isinstance(spec_type, DataType):
        return spec_type.to_spark()

    if isinstance(spec_type, Array):
        return ArrayType(_convert_spec_type_to_spark_type(spec_type.dtype))

    if isinstance(spec_type, Object):
        return StructType(
            [
                StructField(
                    property.name,
                    _convert_spec_type_to_spark_type(property.dtype),
                    # we set nullable to True for all properties
                    # to avoid some errors like java.lang.NullPointerException
                    # when the signature is not inferred based on correct data.
                )
                for property in spec_type.properties
            ]
        )


def _cast_output_spec_to_spark_type(spec):
    from pyspark.sql.types import ArrayType

    from mlflow.types.schema import ColSpec, DataType, TensorSpec

    # TODO: handle optional output columns.
    if isinstance(spec, ColSpec):
        return _convert_spec_type_to_spark_type(spec.type)
    elif isinstance(spec, TensorSpec):
        data_type = DataType.from_numpy_type(spec.type)
        if data_type is None:
            raise MlflowException(
                f"Model output tensor spec type {spec.type} is not supported in spark_udf.",
                error_code=INVALID_PARAMETER_VALUE,
            )

        if len(spec.shape) == 1:
            return ArrayType(data_type.to_spark())
        elif len(spec.shape) == 2:
            return ArrayType(ArrayType(data_type.to_spark()))
        else:
            raise MlflowException(
                "Only 1D or 2D tensors are supported as spark_udf "
                f"return value, but model output '{spec.name}' has shape {spec.shape}.",
                error_code=INVALID_PARAMETER_VALUE,
            )
    else:
        raise MlflowException(
            f"Unknown schema output spec {spec}.", error_code=INVALID_PARAMETER_VALUE
        )


def _infer_spark_udf_return_type(model_output_schema):
    from pyspark.sql.types import StructField, StructType

    if len(model_output_schema.inputs) == 1:
        return _cast_output_spec_to_spark_type(model_output_schema.inputs[0])

    return StructType(
        [
            StructField(name=spec.name or str(i), dataType=_cast_output_spec_to_spark_type(spec))
            for i, spec in enumerate(model_output_schema.inputs)
        ]
    )


def _parse_spark_datatype(datatype: str):
    from pyspark.sql.functions import udf
    from pyspark.sql.session import SparkSession

    return_type = "boolean" if datatype == "bool" else datatype
    parsed_datatype = udf(lambda x: x, returnType=return_type).returnType

    if parsed_datatype.typeName() == "unparseddata":
        # For spark 3.5.x, `udf(lambda x: x, returnType=return_type).returnType`
        # returns UnparsedDataType, which is not compatible with signature inference.
        # Note: SparkSession.active only exists for spark >= 3.5.0
        schema = (
            SparkSession.active()
            .range(0)
            .select(udf(lambda x: x, returnType=return_type)("id"))
            .schema
        )
        return schema[0].dataType

    return parsed_datatype


def _is_none_or_nan(value):
    # The condition `isinstance(value, float)` is needed to avoid error
    # from `np.isnan(value)` if value is a non-numeric type.
    return value is None or isinstance(value, float) and np.isnan(value)


def _convert_array_values(values, result_type):
    """
    Convert list or numpy array values to spark dataframe column values.
    """
    from pyspark.sql.types import ArrayType, StructType

    if not isinstance(result_type, ArrayType):
        raise MlflowException.invalid_parameter_value(
            f"result_type must be ArrayType, got {result_type.simpleString()}",
        )

    spark_primitive_type_to_np_type = _get_spark_primitive_type_to_np_type()

    if type(result_type.elementType) in spark_primitive_type_to_np_type:
        np_type = spark_primitive_type_to_np_type[type(result_type.elementType)]
        # For array type result values, if provided value is None or NaN, regard it as a null array.
        # see https://github.com/mlflow/mlflow/issues/8986
        return None if _is_none_or_nan(values) else np.array(values, dtype=np_type)
    if isinstance(result_type.elementType, ArrayType):
        return [_convert_array_values(v, result_type.elementType) for v in values]
    if isinstance(result_type.elementType, StructType):
        return [_convert_struct_values(v, result_type.elementType) for v in values]

    raise MlflowException.invalid_parameter_value(
        "Unsupported array type field with element type "
        f"{result_type.elementType.simpleString()} in Array type.",
    )


@lru_cache
def _get_spark_primitive_types():
    from pyspark.sql import types

    return (
        types.IntegerType,
        types.LongType,
        types.FloatType,
        types.DoubleType,
        types.StringType,
        types.BooleanType,
    )


@lru_cache
def _get_spark_primitive_type_to_np_type():
    from pyspark.sql import types

    return {
        types.IntegerType: np.int32,
        types.LongType: np.int64,
        types.FloatType: np.float32,
        types.DoubleType: np.float64,
        types.BooleanType: np.bool_,
        types.StringType: np.str_,
    }


def _check_udf_return_struct_type(struct_type):
    from pyspark.sql.types import ArrayType, StructType

    primitive_types = _get_spark_primitive_types()

    for field in struct_type.fields:
        field_type = field.dataType
        if isinstance(field_type, primitive_types):
            continue

        if isinstance(field_type, ArrayType) and _check_udf_return_array_type(
            field_type, allow_struct=True
        ):
            continue

        if isinstance(field_type, StructType) and _check_udf_return_struct_type(field_type):
            continue

        return False

    return True


def _check_udf_return_array_type(array_type, allow_struct):
    from pyspark.sql.types import ArrayType, StructType

    elem_type = array_type.elementType
    primitive_types = _get_spark_primitive_types()

    if isinstance(elem_type, primitive_types):
        return True

    if isinstance(elem_type, ArrayType):
        return _check_udf_return_array_type(elem_type, allow_struct)

    if isinstance(elem_type, StructType):
        if allow_struct:
            # Array of struct values.
            return _check_udf_return_struct_type(elem_type)

        return False

    return False


def _check_udf_return_type(data_type):
    from pyspark.sql.types import ArrayType, StructType

    primitive_types = _get_spark_primitive_types()
    if isinstance(data_type, primitive_types):
        return True

    if isinstance(data_type, ArrayType):
        return _check_udf_return_array_type(data_type, allow_struct=True)

    if isinstance(data_type, StructType):
        return _check_udf_return_struct_type(data_type)

    return False


def _convert_struct_values(
    result: Union[pandas.DataFrame, dict[str, Any]],
    result_type,
):
    """
    Convert spark StructType values to spark dataframe column values.
    """

    from pyspark.sql.types import ArrayType, StructType

    if not isinstance(result_type, StructType):
        raise MlflowException.invalid_parameter_value(
            f"result_type must be StructType, got {result_type.simpleString()}",
        )

    if not isinstance(result, (dict, pandas.DataFrame)):
        raise MlflowException.invalid_parameter_value(
            f"Unsupported result type {type(result)}, expected dict or pandas DataFrame",
        )

    spark_primitive_type_to_np_type = _get_spark_primitive_type_to_np_type()
    is_pandas_df = isinstance(result, pandas.DataFrame)
    result_dict = {}
    for field_name in result_type.fieldNames():
        field_type = result_type[field_name].dataType
        field_values = result[field_name]

        if type(field_type) in spark_primitive_type_to_np_type:
            np_type = spark_primitive_type_to_np_type[type(field_type)]
            if is_pandas_df:
                field_values = field_values.astype(np_type)
            else:
                field_values = (
                    None
                    if _is_none_or_nan(field_values)
                    else np.array(field_values, dtype=np_type).item()
                )
        elif isinstance(field_type, ArrayType):
            if is_pandas_df:
                field_values = pandas.Series(
                    _convert_array_values(field_value, field_type) for field_value in field_values
                )
            else:
                field_values = _convert_array_values(field_values, field_type)
        elif isinstance(field_type, StructType):
            if is_pandas_df:
                field_values = pandas.Series(
                    [
                        _convert_struct_values(field_value, field_type)
                        for field_value in field_values
                    ]
                )
            else:
                field_values = _convert_struct_values(field_values, field_type)
        else:
            raise MlflowException.invalid_parameter_value(
                f"Unsupported field type {field_type.simpleString()} in struct type.",
            )
        result_dict[field_name] = field_values

    if is_pandas_df:
        return pandas.DataFrame(result_dict)
    return result_dict


# This location is used to prebuild python environment in Databricks runtime.
# The location for prebuilding env should be located under /local_disk0
# because the python env will be uploaded to NFS and mounted to Serverless UDF sandbox,
# for serverless client image case, it doesn't have "/local_disk0" directory
_PREBUILD_ENV_ROOT_LOCATION = "/tmp"


def _gen_prebuilt_env_archive_name(spark, local_model_path):
    """
    Generate prebuilt env archive file name.
    The format is:
    'mlflow-{sha of python env config and dependencies}-{runtime version}-{platform machine}'
    Note: The runtime version and platform machine information are included in the
     archive name because the prebuilt env might not be compatible across different
     runtime versions or platform machines.
    """
    python_env = _get_python_env(Path(local_model_path))
    env_name = _get_virtualenv_name(python_env, local_model_path)
    dbconnect_cache = get_dbconnect_client_cache(spark)
    return (
        f"{env_name}-{dbconnect_cache.udf_sandbox_image_version}-"
        f"{dbconnect_cache.udf_sandbox_platform_machine}"
    )


def _verify_prebuilt_env(spark, local_model_path, env_archive_path):
    # Use `[:-7]` to truncate ".tar.gz" in the end
    archive_name = os.path.basename(env_archive_path)[:-7]
    prebuilt_env_sha, prebuilt_runtime_version, prebuilt_platform_machine = archive_name.split("-")[
        -3:
    ]

    python_env = _get_python_env(Path(local_model_path))
    env_sha = _get_virtualenv_name(python_env, local_model_path).split("-")[-1]
    dbconnect_cache = get_dbconnect_client_cache(spark)
    runtime_version = dbconnect_cache.udf_sandbox_image_version
    platform_machine = dbconnect_cache.udf_sandbox_platform_machine

    if prebuilt_env_sha != env_sha:
        raise MlflowException(
            f"The prebuilt env '{env_archive_path}' does not match the model required environment."
        )
    if prebuilt_runtime_version != runtime_version:
        raise MlflowException(
            f"The prebuilt env '{env_archive_path}' runtime version '{prebuilt_runtime_version}' "
            f"does not match UDF sandbox runtime version {runtime_version}."
        )
    if prebuilt_platform_machine != platform_machine:
        raise MlflowException(
            f"The prebuilt env '{env_archive_path}' platform machine '{prebuilt_platform_machine}' "
            f"does not match UDF sandbox platform machine {platform_machine}."
        )


def _prebuild_env_internal(local_model_path, archive_name, save_path):
    env_root_dir = os.path.join(_PREBUILD_ENV_ROOT_LOCATION, archive_name)
    archive_path = os.path.join(save_path, archive_name + ".tar.gz")
    if os.path.exists(env_root_dir):
        shutil.rmtree(env_root_dir)
    if os.path.exists(archive_path):
        os.remove(archive_path)

    try:
        pyfunc_backend = get_flavor_backend(
            local_model_path,
            env_manager="virtualenv",
            install_mlflow=False,
            create_env_root_dir=False,
            env_root_dir=env_root_dir,
        )

        pyfunc_backend.prepare_env(model_uri=local_model_path, capture_output=False)
        # exclude pip cache from the archive file.
        shutil.rmtree(os.path.join(env_root_dir, "pip_cache_pkgs"))

        return archive_directory(env_root_dir, archive_path)
    finally:
        shutil.rmtree(env_root_dir, ignore_errors=True)


def _download_prebuilt_env_if_needed(prebuilt_env_uri):
    from mlflow.utils.file_utils import get_or_create_tmp_dir

    parsed_url = urlparse(prebuilt_env_uri)
    if parsed_url.scheme == "" or parsed_url.scheme == "file":
        # local path
        return parsed_url.path
    if parsed_url.scheme == "dbfs":
        tmp_dir = MLFLOW_MODEL_ENV_DOWNLOADING_TEMP_DIR.get() or get_or_create_tmp_dir()
        model_env_uc_path = parsed_url.path

        # download file from DBFS.
        local_model_env_path = os.path.join(tmp_dir, os.path.basename(model_env_uc_path))
        if os.path.exists(local_model_env_path):
            # file is already downloaded.
            return local_model_env_path

        try:
            from databricks.sdk import WorkspaceClient

            ws = WorkspaceClient()
            # Download model env file from UC volume.
            with (
                ws.files.download(model_env_uc_path).contents as rf,
                open(local_model_env_path, "wb") as wf,
            ):
                while chunk := rf.read(4096 * 1024):
                    wf.write(chunk)
            return local_model_env_path
        except (Exception, KeyboardInterrupt):
            if os.path.exists(local_model_env_path):
                # clean the partially saved file if downloading fails.
                os.remove(local_model_env_path)
            raise

    raise MlflowException(
        f"Unsupported prebuilt env file path '{prebuilt_env_uri}', "
        f"invalid scheme: '{parsed_url.scheme}'."
    )


def build_model_env(model_uri, save_path):
    """
    Prebuild model python environment and generate an archive file saved to provided
    `save_path`.

    Typical usages:
     - Pre-build a model's environment in Databricks Runtime and then download the prebuilt
       python environment archive file. This pre-built environment archive can then be used
       in `mlflow.pyfunc.spark_udf` for remote inference execution when using Databricks Connect
       to remotely connect to a Databricks environment for code execution.

    .. note::
        The `build_model_env` API is intended to only work when executed within Databricks runtime,
        serving the purpose of capturing the required execution environment that is needed for
        remote code execution when using DBConnect. The environment archive is designed to be used
        when performing remote execution using `mlflow.pyfunc.spark_udf` in
        Databricks runtime or Databricks Connect client and has no other purpose.
        The prebuilt env archive file cannot be used across different Databricks runtime
        versions or different platform machines. As such, if you connect to a different cluster
        that is running a different runtime version on Databricks, you will need to execute this
        API in a notebook and retrieve the generated archive to your local machine. Each
        environment snapshot is unique to the the model, the runtime version of your remote
        Databricks cluster, and the specification of the udf execution environment.
        When using the prebuilt env in `mlflow.pyfunc.spark_udf`, MLflow will verify
        whether the spark UDF sandbox environment matches the prebuilt env requirements and will
        raise Exceptions if there are compatibility issues. If these occur, simply re-run this API
        in the cluster that you are attempting to attach to.

    .. code-block:: python
        :caption: Example

        from mlflow.pyfunc import build_model_env

        # Create a python environment archive file at the path `prebuilt_env_uri`
        prebuilt_env_uri = build_model_env(f"runs:/{run_id}/model", "/path/to/save_directory")

    Args:
        model_uri: URI to the model that is used to build the python environment.
        save_path: The directory path that is used to save the prebuilt model environment
            archive file path.
            The path can be either local directory path or
            mounted DBFS path such as '/dbfs/...' or
            mounted UC volume path such as '/Volumes/...'.

    Returns:
        Return the path of an archive file containing the python environment data.
    """
    from mlflow.utils._spark_utils import _get_active_spark_session

    if not is_in_databricks_runtime():
        raise RuntimeError("'build_model_env' only support running in Databricks runtime.")

    if os.path.isfile(save_path):
        raise RuntimeError(f"The saving path '{save_path}' must be a directory.")
    os.makedirs(save_path, exist_ok=True)

    local_model_path = _download_artifact_from_uri(
        artifact_uri=model_uri, output_path=_create_model_downloading_tmp_dir(should_use_nfs=False)
    )
    archive_name = _gen_prebuilt_env_archive_name(_get_active_spark_session(), local_model_path)
    dest_path = os.path.join(save_path, archive_name + ".tar.gz")
    if os.path.exists(dest_path):
        raise RuntimeError(
            "A pre-built model python environment already exists "
            f"in '{dest_path}'. To rebuild it, please remove "
            "the existing one first."
        )

    # Archive the environment directory as a `tar.gz` format archive file,
    # and then move the archive file to the destination directory.
    # Note:
    # - all symlink files in the input directory are kept as it is in the
    #  archive file.
    # - the destination directory could be UC-volume fuse mounted directory
    #  which only supports limited filesystem operations, so to ensure it works,
    #  we generate the archive file under /tmp and then move it into the
    #  destination directory.
    tmp_archive_path = None
    try:
        tmp_archive_path = _prebuild_env_internal(
            local_model_path, archive_name, _PREBUILD_ENV_ROOT_LOCATION
        )
        shutil.move(tmp_archive_path, save_path)
        return dest_path
    finally:
        shutil.rmtree(local_model_path, ignore_errors=True)
        if tmp_archive_path and os.path.exists(tmp_archive_path):
            os.remove(tmp_archive_path)


def spark_udf(
    spark,
    model_uri,
    result_type=None,
    env_manager=None,
    params: Optional[dict[str, Any]] = None,
    extra_env: Optional[dict[str, str]] = None,
    prebuilt_env_uri: Optional[str] = None,
    model_config: Optional[Union[str, Path, dict[str, Any]]] = None,
):
    """
    A Spark UDF that can be used to invoke the Python function formatted model.

    Parameters passed to the UDF are forwarded to the model as a DataFrame where the column names
    are ordinals (0, 1, ...). On some versions of Spark (3.0 and above), it is also possible to
    wrap the input in a struct. In that case, the data will be passed as a DataFrame with column
    names given by the struct definition (e.g. when invoked as my_udf(struct('x', 'y')), the model
    will get the data as a pandas DataFrame with 2 columns 'x' and 'y').

    If a model contains a signature with tensor spec inputs, you will need to pass a column of
    array type as a corresponding UDF argument. The column values of which must be one dimensional
    arrays. The UDF will reshape the column values to the required shape with 'C' order
    (i.e. read / write the elements using C-like index order) and cast the values as the required
    tensor spec type.

    If a model contains a signature, the UDF can be called without specifying column name
    arguments. In this case, the UDF will be called with column names from signature, so the
    evaluation dataframe's column names must match the model signature's column names.

    The predictions are filtered to contain only the columns that can be represented as the
    ``result_type``. If the ``result_type`` is string or array of strings, all predictions are
    converted to string. If the result type is not an array type, the left most column with
    matching type is returned.

    .. note::
        Inputs of type ``pyspark.sql.types.DateType`` are not supported on earlier versions of
        Spark (2.4 and below).

    .. note::
        When using Databricks Connect to connect to a remote Databricks cluster,
        the Databricks cluster must use runtime version >= 16, and when 'spark_udf'
        param 'env_manager' is set as 'virtualenv', the 'prebuilt_env_uri' param is
        required to be specified.

    .. note::
        Please be aware that when operating in Databricks Serverless,
        spark tasks run within the confines of the Databricks Serverless UDF sandbox.
        This environment has a total capacity limit of 1GB, combining both available
        memory and local disk capacity. Furthermore, there are no GPU devices available
        in this setup. Therefore, any deep-learning models that contain large weights
        or require a GPU are not suitable for deployment on Databricks Serverless.

    .. code-block:: python
        :caption: Example

        from pyspark.sql.functions import struct

        predict = mlflow.pyfunc.spark_udf(spark, "/my/local/model")
        df.withColumn("prediction", predict(struct("name", "age"))).show()

    Args:
        spark: A SparkSession object.
        model_uri: The location, in URI format, of the MLflow model with the
            :py:mod:`mlflow.pyfunc` flavor. For example:

            - ``/Users/me/path/to/local/model``
            - ``relative/path/to/local/model``
            - ``s3://my_bucket/path/to/model``
            - ``runs:/<mlflow_run_id>/run-relative/path/to/model``
            - ``models:/<model_name>/<model_version>``
            - ``models:/<model_name>/<stage>``
            - ``mlflow-artifacts:/path/to/model``

            For more information about supported URI schemes, see
            `Referencing Artifacts <https://www.mlflow.org/docs/latest/concepts.html#
            artifact-locations>`_.

        result_type: the return type of the user-defined function. The value can be either a
            ``pyspark.sql.types.DataType`` object or a DDL-formatted type string. Only a primitive
            type, an array ``pyspark.sql.types.ArrayType`` of primitive type, or a struct type
            containing fields of above 2 kinds of types are allowed.
            If unspecified, it tries to infer result type from model signature
            output schema, if model output schema is not available, it fallbacks to use ``double``
            type.

            The following classes of result type are supported:

            - "int" or ``pyspark.sql.types.IntegerType``: The leftmost integer that can fit in an
              ``int32`` or an exception if there is none.

            - "long" or ``pyspark.sql.types.LongType``: The leftmost long integer that can fit in an
              ``int64`` or an exception if there is none.

            - ``ArrayType(IntegerType|LongType)``: All integer columns that can fit into the
              requested size.

            - "float" or ``pyspark.sql.types.FloatType``: The leftmost numeric result cast to
              ``float32`` or an exception if there is none.

            - "double" or ``pyspark.sql.types.DoubleType``: The leftmost numeric result cast to
              ``double`` or an exception if there is none.

            - ``ArrayType(FloatType|DoubleType)``: All numeric columns cast to the requested type or
              an exception if there are no numeric columns.

            - "string" or ``pyspark.sql.types.StringType``: The leftmost column converted to
              ``string``.

            - "boolean" or "bool" or ``pyspark.sql.types.BooleanType``: The leftmost column
              converted to ``bool`` or an exception if there is none.

            - ``ArrayType(StringType)``: All columns converted to ``string``.

            - "field1 FIELD1_TYPE, field2 FIELD2_TYPE, ...": A struct type containing multiple
              fields separated by comma, each field type must be one of types listed above.

        env_manager: The environment manager to use in order to create the python environment
            for model inference. Note that environment is only restored in the context
            of the PySpark UDF; the software environment outside of the UDF is
            unaffected. If `prebuilt_env_uri` parameter is not set, the default value
            is ``local``, and the following values are supported:

            - ``virtualenv``: Use virtualenv to restore the python environment that
              was used to train the model.
            - ``conda``: (Recommended) Use Conda to restore the software environment
              that was used to train the model.
            - ``local``: Use the current Python environment for model inference, which
              may differ from the environment used to train the model and may lead to
              errors or invalid predictions.

            If the `prebuilt_env_uri` parameter is set, `env_manager` parameter should not
            be set.

        params: Additional parameters to pass to the model for inference.

        extra_env: Extra environment variables to pass to the UDF executors.

        prebuilt_env_uri: The path of the prebuilt env archive file created by
            `mlflow.pyfunc.build_model_env` API.
            This parameter can only be used in Databricks Serverless notebook REPL,
            Databricks Shared cluster notebook REPL, and Databricks Connect client
            environment.
            The path can be either local file path or DBFS path such as
            'dbfs:/Volumes/...', in this case, MLflow automatically downloads it
            to local temporary directory, "MLFLOW_MODEL_ENV_DOWNLOADING_TEMP_DIR"
            environmental variable can be set to specify the temporary directory
            to use.

            If this parameter is set, `env_manger` parameter must not be set.

        model_config: The model configuration to set when loading the model.
            See 'model_config' argument in `mlflow.pyfunc.load_model` API for details.

    Returns:
        Spark UDF that applies the model's ``predict`` method to the data and returns a
        type specified by ``result_type``, which by default is a double.
    """

    # Scope Spark import to this method so users don't need pyspark to use non-Spark-related
    # functionality.
    from pyspark.sql.functions import pandas_udf
    from pyspark.sql.types import (
        ArrayType,
        BooleanType,
        DoubleType,
        FloatType,
        IntegerType,
        LongType,
        StringType,
    )
    from pyspark.sql.types import StructType as SparkStructType

    from mlflow.pyfunc.spark_model_cache import SparkModelCache
    from mlflow.utils._spark_utils import _SparkDirectoryDistributor

    is_spark_connect = is_spark_connect_mode()
    # Used in test to force install local version of mlflow when starting a model server
    mlflow_home = os.environ.get("MLFLOW_HOME")
    openai_env_vars = mlflow.openai._OpenAIEnvVar.read_environ()
    mlflow_testing = _MLFLOW_TESTING.get_raw()

    if prebuilt_env_uri:
        if env_manager is not None:
            raise MlflowException(
                "If 'prebuilt_env_uri' parameter is set, 'env_manager' parameter can't be set."
            )
        env_manager = _EnvManager.VIRTUALENV
    else:
        env_manager = env_manager or _EnvManager.LOCAL

    _EnvManager.validate(env_manager)

    if is_spark_connect:
        is_spark_in_local_mode = False
    else:
        # Check whether spark is in local or local-cluster mode
        # this case all executors and driver share the same filesystem
        is_spark_in_local_mode = spark.conf.get("spark.master").startswith("local")

    is_dbconnect_mode = is_databricks_connect(spark)
    if prebuilt_env_uri is not None and not is_dbconnect_mode:
        raise RuntimeError(
            "'prebuilt_env' parameter can only be used in Databricks Serverless "
            "notebook REPL, atabricks Shared cluster notebook REPL, and Databricks Connect client "
            "environment."
        )

    if prebuilt_env_uri is None and is_dbconnect_mode and not is_in_databricks_runtime():
        raise RuntimeError(
            "'prebuilt_env_uri' param is required if using Databricks Connect to connect "
            "to Databricks cluster from your own machine."
        )

    # Databricks connect can use `spark.addArtifact` to upload artifact to NFS.
    # But for Databricks shared cluster runtime, it can directly write to NFS, so exclude it
    # Note for Databricks Serverles runtime (notebook REPL), it runs on Servereless VM that
    # can't access NFS, so it needs to use `spark.addArtifact`.
    use_dbconnect_artifact = is_dbconnect_mode and not is_in_databricks_shared_cluster_runtime()

    nfs_root_dir = get_nfs_cache_root_dir()
    should_use_nfs = nfs_root_dir is not None

    should_use_spark_to_broadcast_file = not (
        is_spark_in_local_mode or should_use_nfs or is_spark_connect or use_dbconnect_artifact
    )

    # For spark connect mode,
    # If client code is executed in databricks runtime and NFS is available,
    # we save model to NFS temp directory in the driver
    # and load the model in the executor.
    should_spark_connect_use_nfs = is_in_databricks_runtime() and should_use_nfs

    if (
        is_spark_connect
        and not is_dbconnect_mode
        and env_manager in (_EnvManager.VIRTUALENV, _EnvManager.CONDA)
    ):
        raise MlflowException.invalid_parameter_value(
            f"Environment manager {env_manager!r} is not supported in Spark Connect "
            "client environment if it connects to non-Databricks Spark cluster.",
        )

    local_model_path = _download_artifact_from_uri(
        artifact_uri=model_uri,
        output_path=_create_model_downloading_tmp_dir(should_use_nfs),
    )

    if prebuilt_env_uri:
        prebuilt_env_uri = _download_prebuilt_env_if_needed(prebuilt_env_uri)
        _verify_prebuilt_env(spark, local_model_path, prebuilt_env_uri)
    if use_dbconnect_artifact and env_manager == _EnvManager.CONDA:
        raise MlflowException(
            "Databricks connect mode or Databricks Serverless python REPL doesn't "
            "support env_manager 'conda'."
        )

    if env_manager == _EnvManager.LOCAL:
        # Assume spark executor python environment is the same with spark driver side.
        model_requirements = _get_pip_requirements_from_model_path(local_model_path)
        warn_dependency_requirement_mismatches(model_requirements)
        _logger.warning(
            'Calling `spark_udf()` with `env_manager="local"` does not recreate the same '
            "environment that was used during training, which may lead to errors or inaccurate "
            'predictions. We recommend specifying `env_manager="conda"`, which automatically '
            "recreates the environment that was used to train the model and performs inference "
            "in the recreated environment."
        )
    else:
        _logger.info(
            f"This UDF will use {env_manager} to recreate the model's software environment for "
            "inference. This may take extra time during execution."
        )
        if not sys.platform.startswith("linux"):
            # TODO: support killing mlflow server launched in UDF task when spark job canceled
            #  for non-linux system.
            #  https://stackoverflow.com/questions/53208/how-do-i-automatically-destroy-child-processes-in-windows
            _logger.warning(
                "In order to run inference code in restored python environment, PySpark UDF "
                "processes spawn MLflow Model servers as child processes. Due to system "
                "limitations with handling SIGKILL signals, these MLflow Model server child "
                "processes cannot be cleaned up if the Spark Job is canceled."
            )

    if prebuilt_env_uri:
        env_cache_key = os.path.basename(prebuilt_env_uri)[:-7]
    elif use_dbconnect_artifact:
        env_cache_key = _gen_prebuilt_env_archive_name(spark, local_model_path)
    else:
        env_cache_key = None

    if use_dbconnect_artifact or prebuilt_env_uri is not None:
        prebuilt_env_root_dir = os.path.join(_PREBUILD_ENV_ROOT_LOCATION, env_cache_key)
        pyfunc_backend_env_root_config = {
            "create_env_root_dir": False,
            "env_root_dir": prebuilt_env_root_dir,
        }
    else:
        pyfunc_backend_env_root_config = {"create_env_root_dir": True}
    pyfunc_backend = get_flavor_backend(
        local_model_path,
        env_manager=env_manager,
        install_mlflow=os.environ.get("MLFLOW_HOME") is not None,
        **pyfunc_backend_env_root_config,
    )
    dbconnect_artifact_cache = DBConnectArtifactCache.get_or_create(spark)

    if use_dbconnect_artifact:
        # Upload model artifacts and python environment to NFS as DBConncet artifacts.
        if env_manager == _EnvManager.VIRTUALENV:
            if not dbconnect_artifact_cache.has_cache_key(env_cache_key):
                if prebuilt_env_uri:
                    env_archive_path = prebuilt_env_uri
                else:
                    env_archive_path = _prebuild_env_internal(
                        local_model_path, env_cache_key, get_or_create_tmp_dir()
                    )
                dbconnect_artifact_cache.add_artifact_archive(env_cache_key, env_archive_path)

        if not dbconnect_artifact_cache.has_cache_key(model_uri):
            model_archive_path = os.path.join(
                os.path.dirname(local_model_path), f"model-{uuid.uuid4()}.tar.gz"
            )
            archive_directory(local_model_path, model_archive_path)
            dbconnect_artifact_cache.add_artifact_archive(model_uri, model_archive_path)

    elif not should_use_spark_to_broadcast_file:
        if prebuilt_env_uri:
            # Extract prebuilt env archive file to NFS directory.
            prebuilt_env_nfs_dir = os.path.join(
                get_or_create_nfs_tmp_dir(), "prebuilt_env", env_cache_key
            )
            if not os.path.exists(prebuilt_env_nfs_dir):
                extract_archive_to_dir(prebuilt_env_uri, prebuilt_env_nfs_dir)
        else:
            # Prepare restored environment in driver side if possible.
            # Note: In databricks runtime, because databricks notebook cell output cannot capture
            # child process output, so that set capture_output to be True so that when `conda
            # prepare env` command failed, the exception message will include command stdout/stderr
            # output. Otherwise user have to check cluster driver log to find command stdout/stderr
            # output.
            # In non-databricks runtime, set capture_output to be False, because the benefit of
            # "capture_output=False" is the output will be printed immediately, otherwise you have
            # to wait conda command fail and suddenly get all output printed (included in error
            # message).
            if env_manager != _EnvManager.LOCAL:
                pyfunc_backend.prepare_env(
                    model_uri=local_model_path, capture_output=is_in_databricks_runtime()
                )
    else:
        # Broadcast local model directory to remote worker if needed.
        archive_path = SparkModelCache.add_local_model(spark, local_model_path)

    model_metadata = Model.load(os.path.join(local_model_path, MLMODEL_FILE_NAME))

    if result_type is None:
        if model_output_schema := model_metadata.get_output_schema():
            result_type = _infer_spark_udf_return_type(model_output_schema)
        else:
            _logger.warning(
                "No 'result_type' provided for spark_udf and the model does not "
                "have an output schema. 'result_type' is set to 'double' type."
            )
            result_type = DoubleType()
    else:
        if isinstance(result_type, str):
            result_type = _parse_spark_datatype(result_type)

    if not _check_udf_return_type(result_type):
        raise MlflowException.invalid_parameter_value(
            f"""Invalid 'spark_udf' result type: {result_type}.
It must be one of the following types:
Primitive types:
 - int
 - long
 - float
 - double
 - string
 - boolean
Compound types:
 - ND array of primitives / structs.
 - struct<field: primitive | array<primitive> | array<array<primitive>>, ...>:
   A struct with primitive, ND array<primitive/structs>,
   e.g., struct<a:int, b:array<int>>.
"""
        )
    params = _validate_params(params, model_metadata)

    def _predict_row_batch(predict_fn, args):
        input_schema = model_metadata.get_input_schema()
        args = list(args)
        if len(args) == 1 and isinstance(args[0], pandas.DataFrame):
            pdf = args[0]
        else:
            if input_schema is None:
                names = [str(i) for i in range(len(args))]
            else:
                names = input_schema.input_names()
                required_names = input_schema.required_input_names()
                if len(args) > len(names):
                    args = args[: len(names)]
                if len(args) < len(required_names):
                    raise MlflowException(
                        f"Model input is missing required columns. Expected {len(names)} required"
                        f" input columns {names}, but the model received only {len(args)} "
                        "unnamed input columns (Since the columns were passed unnamed they are"
                        " expected to be in the order specified by the schema)."
                    )
            pdf = pandas.DataFrame(
                data={
                    names[i]: arg
                    if isinstance(arg, pandas.Series)
                    # pandas_udf receives a StructType column as a pandas DataFrame.
                    # We need to convert it back to a dict of pandas Series.
                    else arg.apply(lambda row: row.to_dict(), axis=1)
                    for i, arg in enumerate(args)
                },
                columns=names,
            )

        result = predict_fn(pdf, params)

        if isinstance(result, dict):
            result = {k: list(v) for k, v in result.items()}

        if isinstance(result_type, ArrayType) and isinstance(result_type.elementType, ArrayType):
            result_values = _convert_array_values(result, result_type)
            return pandas.Series(result_values)

        if not isinstance(result, pandas.DataFrame):
            result = pandas.DataFrame([result]) if np.isscalar(result) else pandas.DataFrame(result)

        if isinstance(result_type, SparkStructType):
            return _convert_struct_values(result, result_type)

        elem_type = result_type.elementType if isinstance(result_type, ArrayType) else result_type

        if type(elem_type) == IntegerType:
            result = result.select_dtypes(
                [np.byte, np.ubyte, np.short, np.ushort, np.int32]
            ).astype(np.int32)

        elif type(elem_type) == LongType:
            result = result.select_dtypes([np.byte, np.ubyte, np.short, np.ushort, int]).astype(
                np.int64
            )

        elif type(elem_type) == FloatType:
            result = result.select_dtypes(include=(np.number,)).astype(np.float32)

        elif type(elem_type) == DoubleType:
            result = result.select_dtypes(include=(np.number,)).astype(np.float64)

        elif type(elem_type) == BooleanType:
            result = result.select_dtypes([bool, np.bool_]).astype(bool)

        if len(result.columns) == 0:
            raise MlflowException(
                message="The model did not produce any values compatible with the requested "
                f"type '{elem_type}'. Consider requesting udf with StringType or "
                "Arraytype(StringType).",
                error_code=INVALID_PARAMETER_VALUE,
            )

        if type(elem_type) == StringType:
            if Version(pandas.__version__) >= Version("2.1.0"):
                result = result.map(str)
            else:
                result = result.applymap(str)

        if type(result_type) == ArrayType:
            return pandas.Series(result.to_numpy().tolist())
        else:
            return result[result.columns[0]]

    result_type_hint = (
        pandas.DataFrame if isinstance(result_type, SparkStructType) else pandas.Series
    )

    tracking_uri = mlflow.get_tracking_uri()

    @pandas_udf(result_type)
    def udf(
        iterator: Iterator[Tuple[Union[pandas.Series, pandas.DataFrame], ...]],  # noqa: UP006
    ) -> Iterator[result_type_hint]:
        # importing here to prevent circular import
        from mlflow.pyfunc.scoring_server.client import (
            ScoringServerClient,
            StdinScoringServerClient,
        )

        # Note: this is a pandas udf function in iteration style, which takes an iterator of
        # tuple of pandas.Series and outputs an iterator of pandas.Series.
        update_envs = {}
        if mlflow_home is not None:
            update_envs["MLFLOW_HOME"] = mlflow_home
        if openai_env_vars:
            update_envs.update(openai_env_vars)
        if mlflow_testing:
            update_envs[_MLFLOW_TESTING.name] = mlflow_testing
        if extra_env:
            update_envs.update(extra_env)

        #  use `modified_environ` to temporarily set the envs and restore them finally
        with modified_environ(update=update_envs):
            scoring_server_proc = None
            # set tracking_uri inside udf so that with spark_connect
            # we can load the model from correct path
            mlflow.set_tracking_uri(tracking_uri)

            if env_manager != _EnvManager.LOCAL:
                if use_dbconnect_artifact:
                    local_model_path_on_executor = (
                        dbconnect_artifact_cache.get_unpacked_artifact_dir(model_uri)
                    )
                    env_src_dir = dbconnect_artifact_cache.get_unpacked_artifact_dir(env_cache_key)

                    # Create symlink if it does not exist
                    if not os.path.exists(prebuilt_env_root_dir):
                        os.symlink(env_src_dir, prebuilt_env_root_dir)
                elif prebuilt_env_uri is not None:
                    # prebuilt env is extracted to `prebuilt_env_nfs_dir` directory,
                    # and model is downloaded to `local_model_path` which points to an NFS
                    # directory too.
                    local_model_path_on_executor = None

                    # Create symlink if it does not exist
                    if not os.path.exists(prebuilt_env_root_dir):
                        os.symlink(prebuilt_env_nfs_dir, prebuilt_env_root_dir)
                elif should_use_spark_to_broadcast_file:
                    local_model_path_on_executor = _SparkDirectoryDistributor.get_or_extract(
                        archive_path
                    )
                    # Call "prepare_env" in advance in order to reduce scoring server launch time.
                    # So that we can use a shorter timeout when call `client.wait_server_ready`,
                    # otherwise we have to set a long timeout for `client.wait_server_ready` time,
                    # this prevents spark UDF task failing fast if other exception raised
                    # when scoring server launching.
                    # Set "capture_output" so that if "conda env create" command failed, the command
                    # stdout/stderr output will be attached to the exception message and included in
                    # driver side exception.
                    pyfunc_backend.prepare_env(
                        model_uri=local_model_path_on_executor, capture_output=True
                    )
                else:
                    local_model_path_on_executor = None

                if check_port_connectivity():
                    # launch scoring server
                    server_port = find_free_port()
                    host = "127.0.0.1"
                    scoring_server_proc = pyfunc_backend.serve(
                        model_uri=local_model_path_on_executor or local_model_path,
                        port=server_port,
                        host=host,
                        timeout=MLFLOW_SCORING_SERVER_REQUEST_TIMEOUT.get(),
                        enable_mlserver=False,
                        synchronous=False,
                        stdout=subprocess.PIPE,
                        stderr=subprocess.STDOUT,
                        model_config=model_config,
                    )

                    client = ScoringServerClient(host, server_port)
                else:
                    scoring_server_proc = pyfunc_backend.serve_stdin(
                        model_uri=local_model_path_on_executor or local_model_path,
                        stdout=subprocess.PIPE,
                        stderr=subprocess.STDOUT,
                        model_config=model_config,
                    )
                    client = StdinScoringServerClient(scoring_server_proc)

                _logger.info("Using %s", client.__class__.__name__)

                server_tail_logs = collections.deque(
                    maxlen=_MLFLOW_SERVER_OUTPUT_TAIL_LINES_TO_KEEP
                )

                def server_redirect_log_thread_func(child_stdout):
                    for line in child_stdout:
                        decoded = line.decode() if isinstance(line, bytes) else line
                        server_tail_logs.append(decoded)
                        sys.stdout.write("[model server] " + decoded)

                server_redirect_log_thread = threading.Thread(
                    target=server_redirect_log_thread_func,
                    args=(scoring_server_proc.stdout,),
                    daemon=True,
                )
                server_redirect_log_thread.start()

                try:
                    client.wait_server_ready(timeout=90, scoring_server_proc=scoring_server_proc)
                except Exception as e:
                    err_msg = (
                        "During spark UDF task execution, mlflow model server failed to launch. "
                    )
                    if len(server_tail_logs) == _MLFLOW_SERVER_OUTPUT_TAIL_LINES_TO_KEEP:
                        err_msg += (
                            f"Last {_MLFLOW_SERVER_OUTPUT_TAIL_LINES_TO_KEEP} "
                            "lines of MLflow model server output:\n"
                        )
                    else:
                        err_msg += "MLflow model server output:\n"
                    err_msg += "".join(server_tail_logs)
                    raise MlflowException(err_msg) from e

                def batch_predict_fn(pdf, params=None):
                    if inspect.signature(client.invoke).parameters.get("params"):
                        return client.invoke(pdf, params=params).get_predictions()
                    _log_warning_if_params_not_in_predict_signature(_logger, params)
                    return client.invoke(pdf).get_predictions()

            elif env_manager == _EnvManager.LOCAL:
                if use_dbconnect_artifact:
                    model_path = dbconnect_artifact_cache.get_unpacked_artifact_dir(model_uri)
                elif is_spark_connect and not should_spark_connect_use_nfs:
                    model_path = os.path.join(
                        tempfile.gettempdir(),
                        "mlflow",
                        insecure_hash.sha1(model_uri.encode()).hexdigest(),
                        # Use pid to avoid conflict when multiple spark UDF tasks
                        str(os.getpid()),
                    )
                    try:
                        loaded_model = mlflow.pyfunc.load_model(
                            model_path, model_config=model_config
                        )
                    except Exception:
                        os.makedirs(model_path, exist_ok=True)
                        loaded_model = mlflow.pyfunc.load_model(
                            model_uri, dst_path=model_path, model_config=model_config
                        )
                elif should_use_spark_to_broadcast_file:
                    loaded_model, _ = SparkModelCache.get_or_load(archive_path)
                else:
                    loaded_model = mlflow.pyfunc.load_model(
                        local_model_path, model_config=model_config
                    )

                def batch_predict_fn(pdf, params=None):
                    if inspect.signature(loaded_model.predict).parameters.get("params"):
                        return loaded_model.predict(pdf, params=params)
                    _log_warning_if_params_not_in_predict_signature(_logger, params)
                    return loaded_model.predict(pdf)

            try:
                for input_batch in iterator:
                    # If the UDF is called with only multiple arguments,
                    # the `input_batch` is a tuple which composes of several pd.Series/pd.DataFrame
                    # objects.
                    # If the UDF is called with only one argument,
                    # the `input_batch` instance will be an instance of `pd.Series`/`pd.DataFrame`,
                    if isinstance(input_batch, (pandas.Series, pandas.DataFrame)):
                        # UDF is called with only one argument
                        row_batch_args = (input_batch,)
                    else:
                        row_batch_args = input_batch

                    if len(row_batch_args[0]) > 0:
                        yield _predict_row_batch(batch_predict_fn, row_batch_args)
            finally:
                if scoring_server_proc is not None:
                    os.kill(scoring_server_proc.pid, signal.SIGTERM)

    udf.metadata = model_metadata

    @functools.wraps(udf)
    def udf_with_default_cols(*args):
        if len(args) == 0:
            input_schema = model_metadata.get_input_schema()
            if input_schema and len(input_schema.optional_input_names()) > 0:
                raise MlflowException(
                    message="Cannot apply UDF without column names specified when"
                    " model signature contains optional columns.",
                    error_code=INVALID_PARAMETER_VALUE,
                )
            if input_schema and len(input_schema.inputs) > 0:
                if input_schema.has_input_names():
                    input_names = input_schema.input_names()
                    return udf(*input_names)
                else:
                    raise MlflowException(
                        message="Cannot apply udf because no column names specified. The udf "
                        f"expects {len(input_schema.inputs)} columns with types: "
                        "{input_schema.inputs}. Input column names could not be inferred from the"
                        " model signature (column names not found).",
                        error_code=INVALID_PARAMETER_VALUE,
                    )
            else:
                raise MlflowException(
                    "Attempting to apply udf on zero columns because no column names were "
                    "specified as arguments or inferred from the model signature.",
                    error_code=INVALID_PARAMETER_VALUE,
                )
        else:
            return udf(*args)

    return udf_with_default_cols


def _validate_function_python_model(python_model):
    if not (isinstance(python_model, PythonModel) or callable(python_model)):
        raise MlflowException(
            "`python_model` must be a PythonModel instance, callable object, or path to a script "
            "that uses set_model() to set a PythonModel instance or callable object.",
            error_code=INVALID_PARAMETER_VALUE,
        )

    if callable(python_model):
        num_args = len(inspect.signature(python_model).parameters)
        if num_args != 1:
            raise MlflowException(
                "When `python_model` is a callable object, it must accept exactly one argument. "
                f"Found {num_args} arguments.",
                error_code=INVALID_PARAMETER_VALUE,
            )


@format_docstring(LOG_MODEL_PARAM_DOCS.format(package_name="scikit-learn"))
@trace_disabled  # Suppress traces for internal predict calls while saving model
def save_model(
    path,
    loader_module=None,
    data_path=None,
    code_path=None,  # deprecated
    code_paths=None,
    infer_code_paths=False,
    conda_env=None,
    mlflow_model=None,
    python_model=None,
    artifacts=None,
    signature: ModelSignature = None,
    input_example: ModelInputExample = None,
    pip_requirements=None,
    extra_pip_requirements=None,
    metadata=None,
    model_config=None,
    example_no_conversion=None,
    streamable=None,
    resources: Optional[Union[str, list[Resource]]] = None,
    **kwargs,
):
    """
    Save a Pyfunc model with custom inference logic and optional data dependencies to a path on the
    local filesystem.

    For information about the workflows that this method supports, please see :ref:`"workflows for
    creating custom pyfunc models" <pyfunc-create-custom-workflows>` and
    :ref:`"which workflow is right for my use case?" <pyfunc-create-custom-selecting-workflow>`.
    Note that the parameters for the second workflow: ``loader_module``, ``data_path`` and the
    parameters for the first workflow: ``python_model``, ``artifacts``, cannot be
    specified together.

    Args:
        path: The path to which to save the Python model.
        loader_module: The name of the Python module that is used to load the model
            from ``data_path``. This module must define a method with the prototype
            ``_load_pyfunc(data_path)``. If not ``None``, this module and its
            dependencies must be included in one of the following locations:

            - The MLflow library.
            - Package(s) listed in the model's Conda environment, specified by
              the ``conda_env`` parameter.
            - One or more of the files specified by the ``code_path`` parameter.

        data_path: Path to a file or directory containing model data.
        code_path: **Deprecated** The legacy argument for defining dependent code. This argument is
            replaced by ``code_paths`` and will be removed in a future version of MLflow.
        code_paths: {{ code_paths_pyfunc }}
        infer_code_paths: {{ infer_code_paths }}
        conda_env: {{ conda_env }}
        mlflow_model: :py:mod:`mlflow.models.Model` configuration to which to add the
            **python_function** flavor.
        python_model:
            An instance of a subclass of :class:`~PythonModel` or a callable object with a single
            argument (see the examples below). The passed-in object is serialized using the
            CloudPickle library. The python_model can also be a file path to the PythonModel
            which defines the model from code artifact rather than serializing the model object.
            Any dependencies of the class should be included in one of the
            following locations:

            - The MLflow library.
            - Package(s) listed in the model's Conda environment, specified by the ``conda_env``
              parameter.
            - One or more of the files specified by the ``code_path`` parameter.

            Note: If the class is imported from another module, as opposed to being defined in the
            ``__main__`` scope, the defining module should also be included in one of the listed
            locations.

            **Examples**

            Class model

            .. code-block:: python

                from typing import List, Dict
                import mlflow


                class MyModel(mlflow.pyfunc.PythonModel):
                    def predict(self, context, model_input: List[str], params=None) -> List[str]:
                        return [i.upper() for i in model_input]


                mlflow.pyfunc.save_model("model", python_model=MyModel(), input_example=["a"])
                model = mlflow.pyfunc.load_model("model")
                print(model.predict(["a", "b", "c"]))  # -> ["A", "B", "C"]

            Functional model

            .. note::
                Experimental: Functional model support is experimental and may change or be removed
                in a future release without warning.

            .. code-block:: python

                from typing import List
                import mlflow


                def predict(model_input: List[str]) -> List[str]:
                    return [i.upper() for i in model_input]


                mlflow.pyfunc.save_model("model", python_model=predict, input_example=["a"])
                model = mlflow.pyfunc.load_model("model")
                print(model.predict(["a", "b", "c"]))  # -> ["A", "B", "C"]

            Model from code

            .. note::
                Experimental: Model from code model support is experimental and may change or
                be removed in a future release without warning.

            .. code-block:: python

                # code.py
                from typing import List
                import mlflow


                class MyModel(mlflow.pyfunc.PythonModel):
                    def predict(self, context, model_input: List[str], params=None) -> List[str]:
                        return [i.upper() for i in model_input]


                mlflow.models.set_model(MyModel())

                # log_model.py
                import mlflow

                with mlflow.start_run():
                    model_info = mlflow.pyfunc.log_model(
                        artifact_path="model",
                        python_model="code.py",
                    )

            If the `predict` method or function has type annotations, MLflow automatically
            constructs a model signature based on the type annotations (unless the ``signature``
            argument is explicitly specified), and converts the input value to the specified type
            before passing it to the function. Currently, the following type annotations are
            supported:

                - ``List[str]``
                - ``List[Dict[str, str]]``

        artifacts: A dictionary containing ``<name, artifact_uri>`` entries. Remote artifact URIs
            are resolved to absolute filesystem paths, producing a dictionary of
            ``<name, absolute_path>`` entries. ``python_model`` can reference these
            resolved entries as the ``artifacts`` property of the ``context`` parameter
            in :func:`PythonModel.load_context() <mlflow.pyfunc.PythonModel.load_context>`
            and :func:`PythonModel.predict() <mlflow.pyfunc.PythonModel.predict>`.
            For example, consider the following ``artifacts`` dictionary::

                {"my_file": "s3://my-bucket/path/to/my/file"}

            In this case, the ``"my_file"`` artifact is downloaded from S3. The
            ``python_model`` can then refer to ``"my_file"`` as an absolute filesystem
            path via ``context.artifacts["my_file"]``.

            If ``None``, no artifacts are added to the model.

        signature: :py:class:`ModelSignature <mlflow.models.ModelSignature>`
            describes model input and output :py:class:`Schema <mlflow.types.Schema>`.
            The model signature can be :py:func:`inferred <mlflow.models.infer_signature>`
            from datasets with valid model input (e.g. the training dataset with target
            column omitted) and valid model output (e.g. model predictions generated on
            the training dataset), for example:

            .. code-block:: python

                from mlflow.models import infer_signature

                train = df.drop_column("target_label")
                predictions = ...  # compute model predictions
                signature = infer_signature(train, predictions)
        input_example: {{ input_example }}
        pip_requirements: {{ pip_requirements }}
        extra_pip_requirements: {{ extra_pip_requirements }}
        metadata: {{ metadata }}
        model_config: The model configuration to apply to the model. The configuration will
            be available as the ``model_config`` property of the ``context`` parameter
            in :func:`PythonModel.load_context() <mlflow.pyfunc.PythonModel.load_context>`
            and :func:`PythonModel.predict() <mlflow.pyfunc.PythonModel.predict>`.
            The configuration can be passed as a file path, or a dict with string keys.

            .. Note:: Experimental: This parameter may change or be removed in a future
                                    release without warning.
        example_no_conversion: {{ example_no_conversion }}
        streamable: A boolean value indicating if the model supports streaming prediction,
                    If None, MLflow will try to inspect if the model supports streaming
                    by checking if `predict_stream` method exists. Default None.
        resources: A list of model resources or a resources.yaml file containing a list of
                    resources required to serve the model.

            .. Note:: Experimental: This parameter may change or be removed in a future
                                    release without warning.
        kwargs: Extra keyword arguments.
    """
    _validate_env_arguments(conda_env, pip_requirements, extra_pip_requirements)
    _validate_pyfunc_model_config(model_config)
    _validate_and_prepare_target_save_path(path)

    with tempfile.TemporaryDirectory() as temp_dir:
        model_code_path = None
        if python_model:
            if isinstance(model_config, Path):
                model_config = os.fspath(model_config)

            if isinstance(model_config, str):
                model_config = _validate_and_get_model_config_from_file(model_config)

            if isinstance(python_model, Path):
                python_model = os.fspath(python_model)

            if isinstance(python_model, str):
                model_code_path = _validate_and_get_model_code_path(python_model, temp_dir)
                _validate_and_copy_file_to_directory(model_code_path, path, "code")
                python_model = _load_model_code_path(model_code_path, model_config)

            _validate_function_python_model(python_model)
            if callable(python_model) and all(
                a is None for a in (input_example, pip_requirements, extra_pip_requirements)
            ):
                raise MlflowException(
                    "If `python_model` is a callable object, at least one of `input_example`, "
                    "`pip_requirements`, or `extra_pip_requirements` must be specified."
                )

    mlflow_model = kwargs.pop("model", mlflow_model)
    if len(kwargs) > 0:
        raise TypeError(f"save_model() got unexpected keyword arguments: {kwargs}")

    if code_path is not None and code_paths is not None:
        raise MlflowException(
            "Both `code_path` and `code_paths` have been specified, which is not permitted."
        )
    if code_path is not None:
        # Alias for `code_path` deprecation
        code_paths = code_path
        warnings.warn(
            "The `code_path` argument is replaced by `code_paths` and is deprecated "
            "as of MLflow version 2.12.0. This argument will be removed in a future "
            "release of MLflow."
        )

    if code_paths is not None:
        if not isinstance(code_paths, list):
            raise TypeError(f"Argument code_path should be a list, not {type(code_paths)}")

    first_argument_set = {
        "loader_module": loader_module,
        "data_path": data_path,
    }
    second_argument_set = {
        "artifacts": artifacts,
        "python_model": python_model,
    }
    first_argument_set_specified = any(item is not None for item in first_argument_set.values())
    second_argument_set_specified = any(item is not None for item in second_argument_set.values())
    if first_argument_set_specified and second_argument_set_specified:
        raise MlflowException(
            message=(
                f"The following sets of parameters cannot be specified together:"
                f" {first_argument_set.keys()}  and {second_argument_set.keys()}."
                " All parameters in one set must be `None`. Instead, found"
                f" the following values: {first_argument_set} and {second_argument_set}"
            ),
            error_code=INVALID_PARAMETER_VALUE,
        )
    elif (loader_module is None) and (python_model is None):
        msg = (
            "Either `loader_module` or `python_model` must be specified. A `loader_module` "
            "should be a python module. A `python_model` should be a subclass of PythonModel"
        )
        raise MlflowException(message=msg, error_code=INVALID_PARAMETER_VALUE)

    if mlflow_model is None:
        mlflow_model = Model()
    saved_example = None

    hints = None
    if signature is not None:
        if isinstance(python_model, ChatModel):
            raise MlflowException(
                "ChatModel subclasses have a standard signature that is set "
                "automatically. Please remove the `signature` parameter from "
                "the call to log_model() or save_model().",
                error_code=INVALID_PARAMETER_VALUE,
            )
        mlflow_model.signature = signature
    elif python_model is not None:
        if callable(python_model):
            input_arg_index = 0  # first argument
            if signature := _infer_signature_from_type_hints(
                python_model, input_arg_index, input_example=input_example
            ):
                mlflow_model.signature = signature
        elif isinstance(python_model, ChatModel):
            mlflow_model.signature = ModelSignature(
                CHAT_MODEL_INPUT_SCHEMA,
                CHAT_MODEL_OUTPUT_SCHEMA,
            )
            input_example = input_example or CHAT_MODEL_INPUT_EXAMPLE
            input_example, input_params = _split_input_data_and_params(input_example)

            if isinstance(input_example, list):
                params = ChatParams()
                messages = []
                for each_message in input_example:
                    if isinstance(each_message, ChatMessage):
                        messages.append(each_message)
                    else:
                        messages.append(ChatMessage.from_dict(each_message))
            else:
                # If the input example is a dictionary, convert it to ChatMessage format
                messages = [
                    ChatMessage.from_dict(m) if isinstance(m, dict) else m
                    for m in input_example["messages"]
                ]
                params = ChatParams.from_dict(input_example)
            input_example = {
                "messages": [m.to_dict() for m in messages],
                **params.to_dict(),
                **(input_params or {}),
            }

            # call load_context() first, as predict may depend on it
            _logger.info("Predicting on input example to validate output")
            context = PythonModelContext(artifacts, model_config)
            python_model.load_context(context)
            output = python_model.predict(context, messages, params)
            if not isinstance(output, ChatResponse):
                raise MlflowException(
                    "Failed to save ChatModel. Please ensure that the model's predict() method "
                    "returns a ChatResponse object. If your predict() method currently returns "
                    "a dict, you can instantiate a ChatResponse using `from_dict()`, e.g. "
                    "`ChatResponse.from_dict(output)`",
                )
        elif isinstance(python_model, PythonModel):
            saved_example = _save_example(mlflow_model, input_example, path, example_no_conversion)
            input_arg_index = 1  # second argument
            if signature := _infer_signature_from_type_hints(
                python_model.predict,
                input_arg_index=input_arg_index,
                input_example=input_example,
            ):
                mlflow_model.signature = signature
            elif saved_example is not None:
                try:
                    context = PythonModelContext(artifacts, model_config)
                    python_model.load_context(context)
                    mlflow_model.signature = _infer_signature_from_input_example(
                        saved_example,
                        _PythonModelPyfuncWrapper(python_model, None, None),
                    )
                except Exception as e:
                    _logger.warning(f"Failed to infer model signature from input example. {e}")

    if metadata is not None:
        mlflow_model.metadata = metadata
    if saved_example is None:
        saved_example = _save_example(mlflow_model, input_example, path, example_no_conversion)

    with _get_dependencies_schemas() as dependencies_schemas:
        schema = dependencies_schemas.to_dict()
        if schema is not None:
            if mlflow_model.metadata is None:
                mlflow_model.metadata = {}
            mlflow_model.metadata.update(schema)

    if resources is not None:
        if isinstance(resources, (Path, str)):
            serialized_resource = _ResourceBuilder.from_yaml_file(resources)
        else:
            serialized_resource = _ResourceBuilder.from_resources(resources)

        mlflow_model.resources = serialized_resource

    if first_argument_set_specified:
        return _save_model_with_loader_module_and_data_path(
            path=path,
            loader_module=loader_module,
            data_path=data_path,
            code_paths=code_paths,
            conda_env=conda_env,
            mlflow_model=mlflow_model,
            pip_requirements=pip_requirements,
            extra_pip_requirements=extra_pip_requirements,
            model_config=model_config,
            streamable=streamable,
            infer_code_paths=infer_code_paths,
        )
    elif second_argument_set_specified:
        return mlflow.pyfunc.model._save_model_with_class_artifacts_params(
            path=path,
            signature=signature,
            hints=hints,
            python_model=python_model,
            artifacts=artifacts,
            conda_env=conda_env,
            code_paths=code_paths,
            mlflow_model=mlflow_model,
            pip_requirements=pip_requirements,
            extra_pip_requirements=extra_pip_requirements,
            model_config=model_config,
            streamable=streamable,
            model_code_path=model_code_path,
            infer_code_paths=infer_code_paths,
        )


@format_docstring(LOG_MODEL_PARAM_DOCS.format(package_name="scikit-learn"))
@trace_disabled  # Suppress traces for internal predict calls while logging model
def log_model(
    artifact_path=None,
    loader_module=None,
    data_path=None,
    code_path=None,  # deprecated
    code_paths=None,
    infer_code_paths=False,
    conda_env=None,
    python_model=None,
    artifacts=None,
    registered_model_name=None,
    signature: ModelSignature = None,
    input_example: ModelInputExample = None,
    await_registration_for=DEFAULT_AWAIT_MAX_SLEEP_SECONDS,
    pip_requirements=None,
    extra_pip_requirements=None,
    metadata=None,
    model_config=None,
    example_no_conversion=None,
    streamable=None,
<<<<<<< HEAD
    resources: Optional[Union[str, List[Resource]]] = None,
    name=None,
    params: Optional[Dict[str, Any]] = None,
    tags: Optional[Dict[str, Any]] = None,
    model_type: Optional[str] = None,
    step: int = 0,
    model_id: Optional[str] = None,
=======
    resources: Optional[Union[str, list[Resource]]] = None,
>>>>>>> 0cf210ea
):
    """
    Log a Pyfunc model with custom inference logic and optional data dependencies as an MLflow
    artifact for the current run.

    For information about the workflows that this method supports, see :ref:`Workflows for
    creating custom pyfunc models <pyfunc-create-custom-workflows>` and
    :ref:`Which workflow is right for my use case? <pyfunc-create-custom-selecting-workflow>`.
    You cannot specify the parameters for the second workflow: ``loader_module``, ``data_path``
    and the parameters for the first workflow: ``python_model``, ``artifacts`` together.

    Args:
        artifact_path: Deprecated. Use `name` instead.
        loader_module: The name of the Python module that is used to load the model
            from ``data_path``. This module must define a method with the prototype
            ``_load_pyfunc(data_path)``. If not ``None``, this module and its
            dependencies must be included in one of the following locations:

            - The MLflow library.
            - Package(s) listed in the model's Conda environment, specified by
              the ``conda_env`` parameter.
            - One or more of the files specified by the ``code_path`` parameter.

        data_path: Path to a file or directory containing model data.
        code_path: **Deprecated** The legacy argument for defining dependent code. This argument is
            replaced by ``code_paths`` and will be removed in a future version of MLflow.
        code_paths: {{ code_paths_pyfunc }}
        infer_code_paths: {{ infer_code_paths }}
        conda_env: {{ conda_env }}
        python_model:
            An instance of a subclass of :class:`~PythonModel` or a callable object with a single
            argument (see the examples below). The passed-in object is serialized using the
            CloudPickle library. The python_model can also be a file path to the PythonModel
            which defines the model from code artifact rather than serializing the model object.
            Any dependencies of the class should be included in one of the
            following locations:

            - The MLflow library.
            - Package(s) listed in the model's Conda environment, specified by the ``conda_env``
              parameter.
            - One or more of the files specified by the ``code_path`` parameter.

            Note: If the class is imported from another module, as opposed to being defined in the
            ``__main__`` scope, the defining module should also be included in one of the listed
            locations.

            **Examples**

            Class model

            .. code-block:: python

                from typing import List
                import mlflow


                class MyModel(mlflow.pyfunc.PythonModel):
                    def predict(self, context, model_input: List[str], params=None) -> List[str]:
                        return [i.upper() for i in model_input]


                with mlflow.start_run():
                    model_info = mlflow.pyfunc.log_model(
                        artifact_path="model",
                        python_model=MyModel(),
                    )


                loaded_model = mlflow.pyfunc.load_model(model_uri=model_info.model_uri)
                print(loaded_model.predict(["a", "b", "c"]))  # -> ["A", "B", "C"]

            Functional model

            .. note::
                Experimental: Functional model support is experimental and may change or be removed
                in a future release without warning.

            .. code-block:: python

                from typing import List
                import mlflow


                def predict(model_input: List[str]) -> List[str]:
                    return [i.upper() for i in model_input]


                with mlflow.start_run():
                    model_info = mlflow.pyfunc.log_model(
                        artifact_path="model", python_model=predict, input_example=["a"]
                    )


                loaded_model = mlflow.pyfunc.load_model(model_uri=model_info.model_uri)
                print(loaded_model.predict(["a", "b", "c"]))  # -> ["A", "B", "C"]

            Model from code

            .. note::
                Experimental: Model from code model support is experimental and may change or
                be removed in a future release without warning.

            .. code-block:: python

                # code.py
                from typing import List
                import mlflow


                class MyModel(mlflow.pyfunc.PythonModel):
                    def predict(self, context, model_input: List[str], params=None) -> List[str]:
                        return [i.upper() for i in model_input]


                mlflow.models.set_model(MyModel())

                # log_model.py
                import mlflow

                with mlflow.start_run():
                    model_info = mlflow.pyfunc.log_model(
                        artifact_path="model",
                        python_model="code.py",
                    )

            If the `predict` method or function has type annotations, MLflow automatically
            constructs a model signature based on the type annotations (unless the ``signature``
            argument is explicitly specified), and converts the input value to the specified type
            before passing it to the function. Currently, the following type annotations are
            supported:

                - ``List[str]``
                - ``List[Dict[str, str]]``

        artifacts: A dictionary containing ``<name, artifact_uri>`` entries. Remote artifact URIs
            are resolved to absolute filesystem paths, producing a dictionary of
            ``<name, absolute_path>`` entries. ``python_model`` can reference these
            resolved entries as the ``artifacts`` property of the ``context`` parameter
            in :func:`PythonModel.load_context() <mlflow.pyfunc.PythonModel.load_context>`
            and :func:`PythonModel.predict() <mlflow.pyfunc.PythonModel.predict>`.
            For example, consider the following ``artifacts`` dictionary::

                {"my_file": "s3://my-bucket/path/to/my/file"}

            In this case, the ``"my_file"`` artifact is downloaded from S3. The
            ``python_model`` can then refer to ``"my_file"`` as an absolute filesystem
            path via ``context.artifacts["my_file"]``.

            If ``None``, no artifacts are added to the model.
        registered_model_name: This argument may change or be removed in a
            future release without warning. If given, create a model
            version under ``registered_model_name``, also creating a
            registered model if one with the given name does not exist.

        signature: :py:class:`ModelSignature <mlflow.models.ModelSignature>`
            describes model input and output :py:class:`Schema <mlflow.types.Schema>`.
            The model signature can be :py:func:`inferred <mlflow.models.infer_signature>`
            from datasets with valid model input (e.g. the training dataset with target
            column omitted) and valid model output (e.g. model predictions generated on
            the training dataset), for example:

            .. code-block:: python

                from mlflow.models import infer_signature

                train = df.drop_column("target_label")
                predictions = ...  # compute model predictions
                signature = infer_signature(train, predictions)

        input_example: {{ input_example }}
        await_registration_for: Number of seconds to wait for the model version to finish
            being created and is in ``READY`` status. By default, the function
            waits for five minutes. Specify 0 or None to skip waiting.
        pip_requirements: {{ pip_requirements }}
        extra_pip_requirements: {{ extra_pip_requirements }}
        metadata: {{ metadata }}

        model_config: The model configuration to apply to the model. The configuration will
            be available as the ``model_config`` property of the ``context`` parameter
            in :func:`PythonModel.load_context() <mlflow.pyfunc.PythonModel.load_context>`
            and :func:`PythonModel.predict() <mlflow.pyfunc.PythonModel.predict>`.
            The configuration can be passed as a file path, or a dict with string keys.

            .. Note:: Experimental: This parameter may change or be removed in a future
                                    release without warning.
        example_no_conversion: {{ example_no_conversion }}
        streamable: A boolean value indicating if the model supports streaming prediction,
                    If None, MLflow will try to inspect if the model supports streaming
                    by checking if `predict_stream` method exists. Default None.
        resources: A list of model resources or a resources.yaml file containing a list of
                    resources required to serve the model.

            .. Note:: Experimental: This parameter may change or be removed in a future
                                    release without warning.

        name: {{ name }}
        params: {{ params }}
        tags: {{ tags }}
        model_type: {{ model_type }}
        step: {{ step }}
        model_id: {{ model_id }}

    Returns:
        A :py:class:`ModelInfo <mlflow.models.model.ModelInfo>` instance that contains the
        metadata of the logged model.
    """
    return Model.log(
        artifact_path=artifact_path,
        name=name,
        flavor=mlflow.pyfunc,
        loader_module=loader_module,
        data_path=data_path,
        code_path=code_path,  # deprecated
        code_paths=code_paths,
        python_model=python_model,
        artifacts=artifacts,
        conda_env=conda_env,
        registered_model_name=registered_model_name,
        signature=signature,
        input_example=input_example,
        await_registration_for=await_registration_for,
        pip_requirements=pip_requirements,
        extra_pip_requirements=extra_pip_requirements,
        metadata=metadata,
        model_config=model_config,
        example_no_conversion=example_no_conversion,
        streamable=streamable,
        resources=resources,
        infer_code_paths=infer_code_paths,
        params=params,
        tags=tags,
        model_type=model_type,
        step=step,
        model_id=model_id,
    )


def _save_model_with_loader_module_and_data_path(  # noqa: D417
    path,
    loader_module,
    data_path=None,
    code_paths=None,
    conda_env=None,
    mlflow_model=None,
    pip_requirements=None,
    extra_pip_requirements=None,
    model_config=None,
    streamable=None,
    infer_code_paths=False,
):
    """
    Export model as a generic Python function model.

    Args:
        path: The path to which to save the Python model.
        loader_module: The name of the Python module that is used to load the model
            from ``data_path``. This module must define a method with the prototype
            ``_load_pyfunc(data_path)``.
        data_path: Path to a file or directory containing model data.
        code_paths: A list of local filesystem paths to Python file dependencies (or directories
            containing file dependencies). These files are *prepended* to the system
            path before the model is loaded.
        conda_env: Either a dictionary representation of a Conda environment or the path to a
            Conda environment yaml file. If provided, this describes the environment
            this model should be run in.
        streamable: A boolean value indicating if the model supports streaming prediction,
                    None value also means not streamable.

    Returns:
        Model configuration containing model info.
    """

    data = None

    if data_path is not None:
        model_file = _copy_file_or_tree(src=data_path, dst=path, dst_dir="data")
        data = model_file

    if mlflow_model is None:
        mlflow_model = Model()

    streamable = streamable or False
    mlflow.pyfunc.add_to_model(
        mlflow_model,
        loader_module=loader_module,
        code=None,
        data=data,
        conda_env=_CONDA_ENV_FILE_NAME,
        python_env=_PYTHON_ENV_FILE_NAME,
        model_config=model_config,
        streamable=streamable,
    )
    if size := get_total_file_size(path):
        mlflow_model.model_size_bytes = size
    mlflow_model.save(os.path.join(path, MLMODEL_FILE_NAME))

    code_dir_subpath = _validate_infer_and_copy_code_paths(
        code_paths, path, infer_code_paths, FLAVOR_NAME
    )
    mlflow_model.flavors[FLAVOR_NAME][CODE] = code_dir_subpath

    # `mlflow_model.code` is updated, re-generate `MLmodel` file.
    mlflow_model.save(os.path.join(path, MLMODEL_FILE_NAME))

    if conda_env is None:
        if pip_requirements is None:
            default_reqs = get_default_pip_requirements()
            # To ensure `_load_pyfunc` can successfully load the model during the dependency
            # inference, `mlflow_model.save` must be called beforehand to save an MLmodel file.
            inferred_reqs = mlflow.models.infer_pip_requirements(
                path,
                FLAVOR_NAME,
                fallback=default_reqs,
            )
            default_reqs = sorted(set(inferred_reqs).union(default_reqs))
        else:
            default_reqs = None
        conda_env, pip_requirements, pip_constraints = _process_pip_requirements(
            default_reqs,
            pip_requirements,
            extra_pip_requirements,
        )
    else:
        conda_env, pip_requirements, pip_constraints = _process_conda_env(conda_env)

    with open(os.path.join(path, _CONDA_ENV_FILE_NAME), "w") as f:
        yaml.safe_dump(conda_env, stream=f, default_flow_style=False)

    # Save `constraints.txt` if necessary
    if pip_constraints:
        write_to(os.path.join(path, _CONSTRAINTS_FILE_NAME), "\n".join(pip_constraints))

    # Save `requirements.txt`
    write_to(os.path.join(path, _REQUIREMENTS_FILE_NAME), "\n".join(pip_requirements))

    _PythonEnv.current().to_yaml(os.path.join(path, _PYTHON_ENV_FILE_NAME))
    return mlflow_model<|MERGE_RESOLUTION|>--- conflicted
+++ resolved
@@ -3049,17 +3049,13 @@
     model_config=None,
     example_no_conversion=None,
     streamable=None,
-<<<<<<< HEAD
-    resources: Optional[Union[str, List[Resource]]] = None,
+    resources: Optional[Union[str, list[Resource]]] = None,
     name=None,
-    params: Optional[Dict[str, Any]] = None,
-    tags: Optional[Dict[str, Any]] = None,
+    params: Optional[dict[str, Any]] = None,
+    tags: Optional[dict[str, Any]] = None,
     model_type: Optional[str] = None,
     step: int = 0,
     model_id: Optional[str] = None,
-=======
-    resources: Optional[Union[str, list[Resource]]] = None,
->>>>>>> 0cf210ea
 ):
     """
     Log a Pyfunc model with custom inference logic and optional data dependencies as an MLflow
