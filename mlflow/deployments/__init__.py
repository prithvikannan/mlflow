--- conflicted
+++ resolved
@@ -100,10 +100,7 @@
     "run_local",
     "BaseDeploymentClient",
     "DatabricksDeploymentClient",
-<<<<<<< HEAD
     "OpenAIDeploymentClient",
-=======
     "MLflowDeploymentClient",
->>>>>>> 8ca84296
     "PredictionsResponse",
 ]