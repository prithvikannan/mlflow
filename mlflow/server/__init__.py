--- conflicted
+++ resolved
@@ -15,11 +15,8 @@
 from mlflow.server.handlers import (
     STATIC_PREFIX_ENV_VAR,
     _add_static_prefix,
-<<<<<<< HEAD
     create_promptlab_run_handler,
-=======
     gateway_proxy_handler,
->>>>>>> 42b2dcb4
     get_artifact_handler,
     get_metric_history_bulk_handler,
     get_model_version_artifact_handler,
@@ -93,16 +90,15 @@
     return search_datasets_handler()
 
 
-<<<<<<< HEAD
 # Serve the "runs/create-promptlab-run" route.
 @app.route(_add_static_prefix("/ajax-api/2.0/mlflow/runs/create-promptlab-run"), methods=["POST"])
 def serve_create_promptlab_run():
     return create_promptlab_run_handler()
-=======
+
+
 @app.route(_add_static_prefix("/ajax-api/2.0/mlflow/gateway-proxy"), methods=["POST", "GET"])
 def serve_gateway_proxy():
     return gateway_proxy_handler()
->>>>>>> 42b2dcb4
 
 
 # We expect the react app to be built assuming it is hosted at /static-files, so that requests for
