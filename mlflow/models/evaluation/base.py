--- conflicted
+++ resolved
@@ -1194,16 +1194,6 @@
                    are regarded as feature columns. If it is Spark DataFrame, only the first 10000
                    rows in the Spark DataFrame will be used as evaluation data.
 
-<<<<<<< HEAD
-                 - A :py:class`mlflow.data.Dataset` instance containing evaluation features and
-                   labels.
-
-    :param targets: If ``data`` is a numpy array or list, a numpy array or list of evaluation
-                    labels. If ``data`` is a DataFrame, the string name of a column from ``data``
-                    that contains evaluation labels. If ``data`` is a
-                    :py:class`mlflow.data.Dataset` that defines targets, then ``targets`` is
-                    optional.
-=======
                  - A :py:class`mlflow.data.dataset.Dataset` instance containing evaluation features
                    and labels.
 
@@ -1213,7 +1203,6 @@
                     but optional for question-answering, text-summarization, and text models. If
                     ``data`` is a :py:class`mlflow.data.dataset.Dataset` that defines targets,
                     then ``targets`` is optional.
->>>>>>> adc0d1d9
 
     :param model_type: A string describing the model type. The default evaluator
                        supports the following model types:
