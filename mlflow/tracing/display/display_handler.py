import json
import logging
from typing import TYPE_CHECKING

from mlflow.environment_variables import MLFLOW_MAX_TRACES_TO_DISPLAY_IN_NOTEBOOK
from mlflow.utils.databricks_utils import is_in_databricks_runtime

_logger = logging.getLogger(__name__)

if TYPE_CHECKING:
    from mlflow.entities import Trace


def _serialize_trace_list(traces: list["Trace"]):
    return json.dumps(
        # we can't just call trace.to_json() because this
        # will cause the trace to be serialized twice (once
        # by to_json and once by json.dumps)
        [json.loads(trace._serialize_for_mimebundle()) for trace in traces],
        ensure_ascii=False,
    )


class IPythonTraceDisplayHandler:
    _instance = None
    disabled = False

    @classmethod
    def get_instance(cls):
        if cls._instance is None:
            cls._instance = IPythonTraceDisplayHandler()
        return cls._instance

    @classmethod
    def disable(cls):
        cls.disabled = True

    @classmethod
    def enable(cls):
        cls.disabled = False
        if cls._instance is None:
            cls._instance = IPythonTraceDisplayHandler()

    def __init__(self):
        # This only works in Databricks notebooks
        if not is_in_databricks_runtime():
            return

        self.traces_to_display = {}
        try:
            from IPython import get_ipython

            if get_ipython() is None:
                return

            # Register a post-run cell display hook to display traces
            # after the cell has executed.
            get_ipython().events.register("post_run_cell", self._display_traces_post_run)
        except Exception:
            # swallow exceptions. this function is called as
            # a side-effect in a few other functions (e.g. log_trace,
            # get_traces, search_traces), and we don't want to block
            # the core functionality if the display fails.
            _logger.debug("Failed to register post-run cell display hook", exc_info=True)

    def _display_traces_post_run(self, result):
        if self.disabled:
            self.traces_to_display = {}
            return

        # this should do nothing if not in an IPython environment
        try:
            from IPython import get_ipython
            from IPython.display import display

            if get_ipython() is None:
                return

            MAX_TRACES_TO_DISPLAY = MLFLOW_MAX_TRACES_TO_DISPLAY_IN_NOTEBOOK.get()
            traces_to_display = list(self.traces_to_display.values())[:MAX_TRACES_TO_DISPLAY]
            if len(traces_to_display) == 0:
                self.traces_to_display = {}
                return

            display(
                self.get_mimebundle(traces_to_display),
                display_id=True,
                raw=True,
            )

            # reset state
            self.traces_to_display = {}
        except Exception:
            # swallow exceptions. this function is called as
            # a side-effect in a few other functions (e.g. log_trace,
            # get_traces, search_traces), and we don't want to block
            # the core functionality if the display fails.
            _logger.debug("Failed to display traces", exc_info=True)

    def get_mimebundle(self, traces: list["Trace"]):
        if len(traces) == 1:
            return traces[0]._repr_mimebundle_()
        else:
            return {
                "application/databricks.mlflow.trace": _serialize_trace_list(traces),
                "text/plain": repr(traces),
            }

<<<<<<< HEAD
    def display_traces(self, traces: list[Trace]):
        # Temporarily disable rendering of traces in Databricks notebooks,
        # since it doesnt' work with file-based storage
        return

=======
    def display_traces(self, traces: list["Trace"]):
>>>>>>> 6bcec85d
        # This only works in Databricks notebooks
        if not is_in_databricks_runtime() or self.disabled:
            return

        # this should do nothing if not in an IPython environment
        try:
            from IPython import get_ipython

            if len(traces) == 0 or get_ipython() is None:
                return

            traces_dict = {trace.info.request_id: trace for trace in traces}
            self.traces_to_display.update(traces_dict)
        except Exception:
            _logger.debug("Failed to update traces", exc_info=True)<|MERGE_RESOLUTION|>--- conflicted
+++ resolved
@@ -106,15 +106,7 @@
                 "text/plain": repr(traces),
             }
 
-<<<<<<< HEAD
-    def display_traces(self, traces: list[Trace]):
-        # Temporarily disable rendering of traces in Databricks notebooks,
-        # since it doesnt' work with file-based storage
-        return
-
-=======
     def display_traces(self, traces: list["Trace"]):
->>>>>>> 6bcec85d
         # This only works in Databricks notebooks
         if not is_in_databricks_runtime() or self.disabled:
             return
