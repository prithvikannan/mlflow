import importlib
import logging
import os
import re
import sys
import datetime
import yaml

import cloudpickle

import mlflow
from mlflow.entities import SourceType, ViewType
from mlflow.exceptions import MlflowException, INVALID_PARAMETER_VALUE, BAD_REQUEST
from mlflow.pipelines.cards import BaseCard
from mlflow.pipelines.step import BaseStep
from mlflow.pipelines.utils.execution import (
    get_step_output_path,
    _MLFLOW_PIPELINES_EXECUTION_TARGET_STEP_NAME_ENV_VAR,
)
from mlflow.pipelines.utils.metrics import (
    BUILTIN_PIPELINE_METRICS,
    _get_primary_metric,
    _get_custom_metrics,
    _load_custom_metric_functions,
)
from mlflow.pipelines.utils.step import get_merged_eval_metrics, get_pandas_data_profile
from mlflow.pipelines.utils.tracking import (
    get_pipeline_tracking_config,
    apply_pipeline_tracking_config,
    TrackingConfig,
    get_run_tags_env_vars,
    log_code_snapshot,
)
from mlflow.projects.utils import get_databricks_env_vars
from mlflow.tracking import MlflowClient
from mlflow.tracking.fluent import _get_experiment_id
from mlflow.utils.databricks_utils import get_databricks_run_url
from mlflow.utils.mlflow_tags import (
    MLFLOW_SOURCE_TYPE,
    MLFLOW_PIPELINE_TEMPLATE_NAME,
    MLFLOW_PIPELINE_PROFILE_NAME,
    MLFLOW_PIPELINE_STEP_NAME,
)

_logger = logging.getLogger(__name__)


class TrainStep(BaseStep):

    MODEL_ARTIFACT_RELATIVE_PATH = "model"

    def __init__(self, step_config, pipeline_root, pipeline_config=None):
        super().__init__(step_config, pipeline_root)
        self.pipeline_config = pipeline_config
        self.tracking_config = TrackingConfig.from_dict(step_config)
        self.target_col = self.step_config.get("target_col")
        self.skip_data_profiling = self.step_config.get("skip_data_profiling", False)
        self.train_module_name, self.estimator_method_name = self.step_config[
            "estimator_method"
        ].rsplit(".", 1)
        self.primary_metric = _get_primary_metric(self.step_config)
        self.user_defined_custom_metrics = {
            metric.name: metric for metric in _get_custom_metrics(self.step_config)
        }
        self.evaluation_metrics = {metric.name: metric for metric in BUILTIN_PIPELINE_METRICS}
<<<<<<< HEAD
        self.evaluation_metrics.update(
            {metric.name: metric for metric in _get_custom_metrics(self.step_config)}
        )
        self.evaluation_metrics_greater_is_better = {
            metric.name: metric.greater_is_better for metric in BUILTIN_PIPELINE_METRICS
        }
        self.evaluation_metrics_greater_is_better.update(
            {
                metric.name: metric.greater_is_better
                for metric in _get_custom_metrics(self.step_config)
            }
        )
=======
        self.evaluation_metrics.update(self.user_defined_custom_metrics)
>>>>>>> a0f43ff1
        if self.primary_metric is not None and self.primary_metric not in self.evaluation_metrics:
            raise MlflowException(
                f"The primary metric {self.primary_metric} is a custom metric, but its"
                " corresponding custom metric configuration is missing from `pipeline.yaml`.",
                error_code=INVALID_PARAMETER_VALUE,
            )
        self.code_paths = [os.path.join(self.pipeline_root, "steps")]

    @classmethod
    def construct_search_space_from_yaml(cls, params):
        from hyperopt import hp

        search_space = {}
        for param_name, param_details in params.items():
            if "values" in param_details:
                param_details_to_pass = param_details["values"]
                search_space[param_name] = hp.choice(param_name, param_details_to_pass)
            elif "distribution" in param_details:
                hp_tuning_fn = getattr(hp, param_details["distribution"])
                param_details_to_pass = param_details.copy()
                param_details_to_pass.pop("distribution")
                search_space[param_name] = hp_tuning_fn(param_name, **param_details_to_pass)
            else:
                raise MlflowException(
                    f"Parameter {param_name} must contain either a list of 'values' or a "
                    f"'distribution' following hyperopt parameter expressions",
                    error_code=INVALID_PARAMETER_VALUE,
                )
        return search_space

    @classmethod
    def is_tuning_param_equal(cls, tuning_param, logged_param):
        if isinstance(tuning_param, bool):
            return tuning_param == bool(logged_param)
        elif isinstance(tuning_param, int):
            return tuning_param == int(logged_param)
        elif isinstance(tuning_param, float):
            return tuning_param == float(logged_param)
        elif isinstance(tuning_param, str):
            return tuning_param.strip() == logged_param.strip()
        else:
            return tuning_param == logged_param

    def _run(self, output_directory):
        import pandas as pd
        import shutil
        from sklearn.pipeline import make_pipeline
        from mlflow.models.signature import infer_signature

        apply_pipeline_tracking_config(self.tracking_config)

        transformed_training_data_path = get_step_output_path(
            pipeline_root_path=self.pipeline_root,
            step_name="transform",
            relative_path="transformed_training_data.parquet",
        )
        train_df = pd.read_parquet(transformed_training_data_path)
        X_train, y_train = train_df.drop(columns=[self.target_col]), train_df[self.target_col]

        transformed_validation_data_path = get_step_output_path(
            pipeline_root_path=self.pipeline_root,
            step_name="transform",
            relative_path="transformed_validation_data.parquet",
        )
        validation_df = pd.read_parquet(transformed_validation_data_path)

        raw_training_data_path = get_step_output_path(
            pipeline_root_path=self.pipeline_root,
            step_name="split",
            relative_path="train.parquet",
        )
        raw_train_df = pd.read_parquet(raw_training_data_path)
        raw_X_train = raw_train_df.drop(columns=[self.target_col])

        raw_validation_data_path = get_step_output_path(
            pipeline_root_path=self.pipeline_root,
            step_name="split",
            relative_path="validation.parquet",
        )
        raw_validation_df = pd.read_parquet(raw_validation_data_path)

        transformer_path = get_step_output_path(
            pipeline_root_path=self.pipeline_root,
            step_name="transform",
            relative_path="transformer.pkl",
        )

        sys.path.append(self.pipeline_root)
        estimator_fn = getattr(
            importlib.import_module(self.train_module_name), self.estimator_method_name
        )

        tags = {
            MLFLOW_SOURCE_TYPE: SourceType.to_string(SourceType.PIPELINE),
            MLFLOW_PIPELINE_TEMPLATE_NAME: self.step_config["template_name"],
            MLFLOW_PIPELINE_PROFILE_NAME: self.step_config["profile"],
            MLFLOW_PIPELINE_STEP_NAME: os.getenv(
                _MLFLOW_PIPELINES_EXECUTION_TARGET_STEP_NAME_ENV_VAR
            ),
        }

        best_estimator_params = None
        mlflow.autolog(log_models=False)
        with mlflow.start_run(tags=tags) as run:
            estimator_hardcoded_params = self.step_config["estimator_params"]
            if self.step_config["tuning_enabled"]:
                best_estimator_params = self._tune_and_get_best_estimator_params(
                    run.info.run_id,
                    estimator_hardcoded_params,
                    estimator_fn,
                    X_train,
                    y_train,
                    validation_df,
                    output_directory,
                )
                estimator = estimator_fn(best_estimator_params)
            elif len(estimator_hardcoded_params) > 0:
                estimator = estimator_fn(estimator_hardcoded_params)
            else:
                estimator = estimator_fn()

            estimator.fit(X_train, y_train)

            logged_estimator = self._log_estimator_to_mlflow(estimator, X_train, tags)

            # Create a pipeline consisting of the transformer+model for test data evaluation
            with open(transformer_path, "rb") as f:
                transformer = cloudpickle.load(f)
            mlflow.sklearn.log_model(
                transformer, "transform/transformer", code_paths=self.code_paths
            )
            model = make_pipeline(transformer, estimator)
            model_schema = infer_signature(raw_X_train, model.predict(raw_X_train.copy()))
            model_info = mlflow.sklearn.log_model(
                model, f"{self.name}/model", signature=model_schema, code_paths=self.code_paths
            )
            output_model_path = get_step_output_path(
                pipeline_root_path=self.pipeline_root,
                step_name=self.name,
                relative_path=TrainStep.MODEL_ARTIFACT_RELATIVE_PATH,
            )
            if os.path.exists(output_model_path) and os.path.isdir(output_model_path):
                shutil.rmtree(output_model_path)
            mlflow.sklearn.save_model(model, output_model_path)

            with open(os.path.join(output_directory, "run_id"), "w") as f:
                f.write(run.info.run_id)
            log_code_snapshot(
                self.pipeline_root, run.info.run_id, pipeline_config=self.pipeline_config
            )

            eval_metrics = {}
            for dataset_name, dataset in {
                "training": train_df,
                "validation": validation_df,
            }.items():
                eval_result = mlflow.evaluate(
                    model=logged_estimator.model_uri,
                    data=dataset,
                    targets=self.target_col,
                    model_type="regressor",
                    evaluators="default",
                    dataset_name=dataset_name,
                    custom_metrics=_load_custom_metric_functions(
                        self.pipeline_root,
                        self.evaluation_metrics.values(),
                    ),
                    evaluator_config={
                        "log_model_explainability": False,
                    },
                )
                eval_result.save(os.path.join(output_directory, f"eval_{dataset_name}"))
                eval_metrics[dataset_name] = eval_result.metrics

        target_data = raw_validation_df[self.target_col]
        prediction_result = model.predict(raw_validation_df.drop(self.target_col, axis=1))
        pred_and_error_df = pd.DataFrame(
            {
                "target": target_data,
                "prediction": prediction_result,
                "error": prediction_result - target_data,
            }
        )
        train_predictions = model.predict(raw_train_df.drop(self.target_col, axis=1))
        worst_examples_df = BaseStep._generate_worst_examples_dataframe(
            raw_train_df, train_predictions, self.target_col
        )
        leaderboard_df = None
        try:
            leaderboard_df = self._get_leaderboard_df(run, eval_metrics)
        except Exception as e:
            _logger.warning("Failed to build model leaderboard due to unexpected failure: %s", e)
        tuning_df = None
        if best_estimator_params:
            try:
                tuning_df = self._get_tuning_df(run, params=best_estimator_params.keys())
            except Exception as e:
                _logger.warning(
                    "Failed to build tuning results table due to unexpected failure: %s", e
                )

        card = self._build_step_card(
            eval_metrics=eval_metrics,
            pred_and_error_df=pred_and_error_df,
            model=model,
            model_schema=model_schema,
            run_id=run.info.run_id,
            model_uri=model_info.model_uri,
            worst_examples_df=worst_examples_df,
            output_directory=output_directory,
            leaderboard_df=leaderboard_df,
            tuning_df=tuning_df,
            best_estimator_params=best_estimator_params,
        )
        card.save_as_html(output_directory)
        for step_name in ("ingest", "split", "transform", "train"):
            self._log_step_card(run.info.run_id, step_name)

        return card

    def _get_leaderboard_df(self, run, eval_metrics):
        import pandas as pd

        mlflow_client = MlflowClient()
        exp_id = _get_experiment_id()

        primary_metric_greater_is_better = self.evaluation_metrics[
            self.primary_metric
        ].greater_is_better
        primary_metric_order = "DESC" if primary_metric_greater_is_better else "ASC"

        search_max_results = 100
        search_result = mlflow_client.search_runs(
            experiment_ids=exp_id,
            run_view_type=ViewType.ACTIVE_ONLY,
            max_results=search_max_results,
            order_by=[f"metrics.{self.primary_metric}_on_data_validation {primary_metric_order}"],
        )

        metric_names = self.evaluation_metrics.keys()
        metric_keys = [f"{metric_name}_on_data_validation" for metric_name in metric_names]

        leaderboard_items = []
        for old_run in search_result:
            if all(metric_key in old_run.data.metrics for metric_key in metric_keys):
                leaderboard_items.append(
                    {
                        "Run ID": old_run.info.run_id,
                        "Run Time": datetime.datetime.fromtimestamp(
                            old_run.info.start_time // 1000
                        ),
                        **{
                            metric_name: old_run.data.metrics[metric_key]
                            for metric_name, metric_key in zip(metric_names, metric_keys)
                        },
                    }
                )

        top_leaderboard_items = [
            {"Model Rank": i + 1, **t} for i, t in enumerate(leaderboard_items[:2])
        ]

        if (
            len(top_leaderboard_items) == 2
            and top_leaderboard_items[0][self.primary_metric]
            == top_leaderboard_items[1][self.primary_metric]
        ):
            # If top1 and top2 model primary metrics are equal,
            # then their rank are both 1.
            top_leaderboard_items[1]["Model Rank"] = "1"

        top_leaderboard_item_index_values = ["Best", "2nd Best"][: len(top_leaderboard_items)]

        latest_model_item = {
            "Run ID": run.info.run_id,
            "Run Time": datetime.datetime.fromtimestamp(run.info.start_time // 1000),
            **eval_metrics["validation"],
        }

        for i, leaderboard_item in enumerate(leaderboard_items):
            latest_value = latest_model_item[self.primary_metric]
            historical_value = leaderboard_item[self.primary_metric]
            if (primary_metric_greater_is_better and latest_value >= historical_value) or (
                not primary_metric_greater_is_better and latest_value <= historical_value
            ):
                latest_model_item["Model Rank"] = str(i + 1)
                break
        else:
            latest_model_item["Model Rank"] = f"> {len(leaderboard_items)}"

        # metric columns order: primary metric, custom metrics, builtin metrics.
        def sorter(m):
            if m == self.primary_metric:
                return 0, m
            elif self.evaluation_metrics[m].custom_function is not None:
                return 1, m
            else:
                return 2, m

        metric_columns = sorted(metric_names, key=sorter)

        leaderboard_df = (
            pd.DataFrame.from_records(
                [latest_model_item, *top_leaderboard_items],
                columns=["Model Rank", *metric_columns, "Run Time", "Run ID"],
            )
            .apply(
                lambda s: s.map(lambda x: "{:.6g}".format(x))  # pylint: disable=unnecessary-lambda
                if s.name in metric_names
                else s,  # pylint: disable=unnecessary-lambda
                axis=0,
            )
            .set_axis(["Latest"] + top_leaderboard_item_index_values, axis="index")
            .transpose()
        )
        return leaderboard_df

    def _get_tuning_df(self, run, params=None):
        exp_id = _get_experiment_id()
        primary_metric_tag = f"metrics.{self.primary_metric}_on_data_validation"
        order_str = (
            "DESC" if self.evaluation_metrics_greater_is_better[self.primary_metric] else "ASC"
        )
        tuning_runs = mlflow.search_runs(
            [exp_id],
            filter_string=f"tags.mlflow.parentRunId like '{run.info.run_id}'",
            order_by=[f"{primary_metric_tag} {order_str}"],
        )
        if params:
            params = [f"params.{param}" for param in params]
            tuning_runs = tuning_runs.filter(
                [f"metrics.{self.primary_metric}_on_data_validation", *params]
            )
        else:
            tuning_runs = tuning_runs.filter([f"metrics.{self.primary_metric}_on_data_validation"])
        tuning_runs = tuning_runs.reset_index().rename(columns={"index": "Model Rank"})
        return tuning_runs

    def _build_step_card(
        self,
        eval_metrics,
        pred_and_error_df,
        model,
        model_schema,
        run_id,
        model_uri,
        worst_examples_df,
        output_directory,
        leaderboard_df=None,
        tuning_df=None,
        best_estimator_params=None,
    ):
        import pandas as pd
        from sklearn.utils import estimator_html_repr
        from sklearn import set_config

        card = BaseCard(self.pipeline_name, self.name)
        # Tab 0: model performance summary.
        metric_df = (
            get_merged_eval_metrics(
                eval_metrics,
                ordered_metric_names=[
                    self.primary_metric,
                    *self.user_defined_custom_metrics.keys(),
                ],
            )
            .reset_index()
            .rename(columns={"index": "Metric"})
        )

        def row_style(row):
            if row.Metric == self.primary_metric or row.Metric in self.user_defined_custom_metrics:
                return pd.Series("font-weight: bold", row.index)
            else:
                return pd.Series("", row.index)

        metric_table_html = BaseCard.render_table(
            metric_df.style.format({"training": "{:.6g}", "validation": "{:.6g}"}).apply(
                row_style, axis=1
            )
        )

        # Tab 1: Model performance summary metrics.
        card.add_tab(
            "Model Performance Summary Metrics",
            "<h3 class='section-title'>Summary Metrics</h3>{{ METRICS }} ",
        ).add_html("METRICS", metric_table_html)

        if not self.skip_data_profiling:
            # Tab 2: Prediction and error data profile.
            pred_and_error_df_profile = get_pandas_data_profile(
                pred_and_error_df.reset_index(drop=True),
                "Predictions and Errors (Validation Dataset)",
            )
            card.add_tab("Profile of Predictions and Errors", "{{PROFILE}}").add_pandas_profile(
                "PROFILE", pred_and_error_df_profile
            )
        # Tab 3: Model architecture.
        set_config(display="diagram")
        model_repr = estimator_html_repr(model)
        card.add_tab("Model Architecture", "{{MODEL_ARCH}}").add_html("MODEL_ARCH", model_repr)

        # Tab 4: Inferred model (transformer + estimator) schema.
        def render_schema(inputs, title):
            from mlflow.types import ColSpec

            table = BaseCard.render_table(
                (
                    {
                        "Name": "  " + (spec.name or "-"),
                        "Type": repr(spec.type) if isinstance(spec, ColSpec) else repr(spec),
                    }
                    for spec in inputs
                )
            )
            return '<div style="margin: 5px"><h2>{title}</h2>{table}</div>'.format(
                title=title, table=table
            )

        schema_tables = [render_schema(model_schema.inputs.inputs, "Inputs")]
        if model_schema.outputs:
            schema_tables += [render_schema(model_schema.outputs.inputs, "Outputs")]

        card.add_tab("Model Schema", "{{MODEL_SCHEMA}}").add_html(
            "MODEL_SCHEMA",
            '<div style="display: flex">{tables}</div>'.format(tables="\n".join(schema_tables)),
        )

        # Tab 5: Examples with Largest Prediction Error
        (
            card.add_tab(
                "Training Examples with Largest Prediction Error", "{{ WORST_EXAMPLES_TABLE }}"
            ).add_html("WORST_EXAMPLES_TABLE", BaseCard.render_table(worst_examples_df))
        )

        # Tab 6: Leaderboard
        if leaderboard_df is not None:
            (
                card.add_tab("Leaderboard", "{{ LEADERBOARD_TABLE }}").add_html(
                    "LEADERBOARD_TABLE", BaseCard.render_table(leaderboard_df, hide_index=False)
                )
            )

        # Tab 7: Run summary.
        run_card_tab = card.add_tab(
            "Run Summary",
            "{{ RUN_ID }} " + "{{ MODEL_URI }}" + "{{ EXE_DURATION }}" + "{{ LAST_UPDATE_TIME }}",
        )
        run_url = get_databricks_run_url(
            tracking_uri=mlflow.get_tracking_uri(),
            run_id=run_id,
        )
        model_url = get_databricks_run_url(
            tracking_uri=mlflow.get_tracking_uri(),
            run_id=run_id,
            artifact_path=re.sub(r"^.*?%s" % run_id, "", model_uri),
        )

        if run_url is not None:
            run_card_tab.add_html(
                "RUN_ID", f"<b>MLflow Run ID:</b> <a href={run_url}>{run_id}</a><br><br>"
            )
        else:
            run_card_tab.add_markdown("RUN_ID", f"**MLflow Run ID:** `{run_id}`")

        if model_url is not None:
            run_card_tab.add_html(
                "MODEL_URI", f"<b>MLflow Model URI:</b> <a href={model_url}>{model_uri}</a>"
            )
        else:
            run_card_tab.add_markdown("MODEL_URI", f"**MLflow Model URI:** `{model_uri}`")

        # Tab 8: Best Parameters
        if best_estimator_params:
            best_parameters_card_tab = card.add_tab(
                "Best Parameters",
                "{{ BEST_PARAMETERS }} ",
            )
            best_parameters_yaml = os.path.join(output_directory, "best_parameters.yaml")
            if os.path.exists(best_parameters_yaml):
                best_hardcoded_parameters = open(best_parameters_yaml).read()
                best_parameters_card_tab.add_html(
                    "BEST_PARAMETERS",
                    f"<b>Best parameters:</b><br>"
                    f"<pre>{best_hardcoded_parameters}</pre><br><br>",
                )

        # Tab 9: HP trials
        if tuning_df is not None:
            tuning_trials_card_tab = card.add_tab(
                "Tuning Trials",
                "{{ SEARCH_SPACE }}" + "{{ TUNING_TABLE_TITLE }}" + "{{ TUNING_TABLE }}",
            )
            tuning_params = yaml.dump(self.step_config["tuning"]["parameters"])
            tuning_trials_card_tab.add_html(
                "SEARCH_SPACE",
                f"<b>Tuning search space:</b> <br><pre>{tuning_params}</pre><br><br>",
            )
            tuning_trials_card_tab.add_html("TUNING_TABLE_TITLE", "<b>Tuning results:</b><br>")
            tuning_trials_card_tab.add_html(
                "TUNING_TABLE",
                BaseCard.render_table(
                    tuning_df.style.apply(
                        lambda row: pd.Series("font-weight: bold", row.index),
                        axis=1,
                        subset=tuning_df.index[0],
                    ),
                    hide_index=True,
                ),
            )

        return card

    @classmethod
    def from_pipeline_config(cls, pipeline_config, pipeline_root):
        try:
            step_config = pipeline_config["steps"]["train"]
            step_config["metrics"] = pipeline_config.get("metrics")
            step_config["template_name"] = pipeline_config.get("template")
            step_config["profile"] = pipeline_config.get("profile")
            step_config["run_args"] = pipeline_config.get("run_args")
            if "using" in step_config:
                if step_config["using"] not in ["estimator_spec"]:
                    raise MlflowException(
                        f"Invalid train step configuration value {step_config['using']} for key "
                        f"'using'. Supported values are: ['estimator_spec']",
                        error_code=INVALID_PARAMETER_VALUE,
                    )
            else:
                step_config["using"] = "estimator_spec"

            if "tuning" in step_config:
                if "enabled" in step_config["tuning"] and isinstance(
                    step_config["tuning"]["enabled"], bool
                ):
                    step_config["tuning_enabled"] = step_config["tuning"]["enabled"]
                else:
                    raise MlflowException(
                        "The 'tuning' configuration in the train step must include an "
                        "'enabled' key whose value is either true or false.",
                        error_code=INVALID_PARAMETER_VALUE,
                    )

                if step_config["tuning_enabled"]:
                    if "sample_fraction" in step_config["tuning"]:
                        sample_fraction = float(step_config["tuning"]["sample_fraction"])
                        if sample_fraction > 0 and sample_fraction <= 1.0:
                            step_config["sample_fraction"] = sample_fraction
                        else:
                            raise MlflowException(
                                "The tuning 'sample_fraction' configuration in the train step "
                                "must be between 0 and 1.",
                                error_code=INVALID_PARAMETER_VALUE,
                            )
                    else:
                        step_config["sample_fraction"] = 1.0

                    if "algorithm" not in step_config["tuning"]:
                        step_config["tuning"]["algorithm"] = "hyperopt.rand.suggest"

                    if "parallelism" not in step_config["tuning"]:
                        step_config["tuning"]["parallelism"] = 1

                    if "max_trials" not in step_config["tuning"]:
                        raise MlflowException(
                            "The 'max_trials' configuration in the train step must be provided.",
                            error_code=INVALID_PARAMETER_VALUE,
                        )

                    if "parameters" not in step_config["tuning"]:
                        raise MlflowException(
                            "The 'parameters' configuration in the train step must be provided "
                            " when tuning is enabled.",
                            error_code=INVALID_PARAMETER_VALUE,
                        )

            else:
                step_config["tuning_enabled"] = False

            if "estimator_params" not in step_config:
                step_config["estimator_params"] = {}

            step_config.update(
                get_pipeline_tracking_config(
                    pipeline_root_path=pipeline_root,
                    pipeline_config=pipeline_config,
                ).to_dict()
            )
        except KeyError:
            raise MlflowException(
                "Config for train step is not found.", error_code=INVALID_PARAMETER_VALUE
            )
        step_config["target_col"] = pipeline_config.get("target_col")
        return cls(step_config, pipeline_root, pipeline_config=pipeline_config)

    @property
    def name(self):
        return "train"

    @property
    def environment(self):
        environ = get_databricks_env_vars(tracking_uri=self.tracking_config.tracking_uri)
        environ.update(get_run_tags_env_vars(pipeline_root_path=self.pipeline_root))
        return environ

    def _tune_and_get_best_estimator_params(
        self,
        parent_run_id,
        estimator_hardcoded_params,
        estimator_fn,
        X_train,
        y_train,
        validation_df,
        output_directory,
    ):
        tuning_params = self.step_config["tuning"]
        try:
            from hyperopt import fmin, Trials, SparkTrials, space_eval
        except ModuleNotFoundError:
            raise MlflowException(
                "Hyperopt not installed and is required if tuning is enabled",
                error_code=BAD_REQUEST,
            )

        # wrap training in objective fn
        def objective(X_train, y_train, validation_df, hyperparameter_args, on_worker=False):
            if on_worker:
                client = MlflowClient()
                parent_tags = client.get_run(parent_run_id).data.tags
                child_run = client.create_run(
                    _get_experiment_id(), tags={**parent_tags, "mlflow.parentRunId": parent_run_id}
                )
                run_args = {"run_id": child_run.info.run_id}
            else:
                run_args = {"nested": True}
            with mlflow.start_run(**run_args) as tuning_run:
                estimator_args = dict(estimator_hardcoded_params, **hyperparameter_args)
                estimator = estimator_fn(estimator_args)

                sample_fraction = self.step_config["sample_fraction"]

                # if sparktrials, then read from broadcast
                if tuning_params["parallelism"] > 1:
                    X_train = X_train.value
                    y_train = y_train.value
                    validation_df = validation_df.value

                X_train_sampled = X_train.sample(frac=sample_fraction, random_state=42)
                y_train_sampled = y_train.sample(frac=sample_fraction, random_state=42)

                estimator.fit(X_train_sampled, y_train_sampled)

                logged_estimator = self._log_estimator_to_mlflow(
                    estimator, X_train_sampled, on_worker=on_worker
                )

                eval_result = mlflow.evaluate(
                    model=logged_estimator.model_uri,
                    data=validation_df,
                    targets=self.target_col,
                    model_type="regressor",
                    evaluators="default",
                    dataset_name="validation",
                    custom_metrics=_load_custom_metric_functions(
                        self.pipeline_root,
                        self.evaluation_metrics.values(),
                    ),
                    evaluator_config={
                        "log_model_explainability": False,
                    },
                )
                autologged_params = mlflow.get_run(run_id=tuning_run.info.run_id).data.params
                manual_log_params = {}
                for param_name, param_value in estimator_args.items():
                    if param_name in autologged_params:
                        if not TrainStep.is_tuning_param_equal(
                            param_value, autologged_params[param_name]
                        ):
                            _logger.warning(
                                f"Failed to log search space parameter due to conflict. "
                                f"Attempted to log search space parameter {param_name} as "
                                f"{param_value}, but {param_name} is already logged as "
                                f"{autologged_params[param_name]} during training. "
                                f"Are you passing `estimator_params` properly to the "
                                f" estimator?"
                            )
                    else:
                        manual_log_params[param_name] = param_value

                if len(manual_log_params) > 0:
                    mlflow.log_params(manual_log_params)

                # return +/- metric
                sign = -1 if self.evaluation_metrics_greater_is_better[self.primary_metric] else 1
                return sign * eval_result.metrics[self.primary_metric]

        search_space = TrainStep.construct_search_space_from_yaml(tuning_params["parameters"])
        algo_type, algo_name = tuning_params["algorithm"].rsplit(".", 1)
        tuning_algo = getattr(importlib.import_module(algo_type, "hyperopt"), algo_name)
        max_trials = tuning_params["max_trials"]
        parallelism = tuning_params["parallelism"]

        if parallelism > 1:
            from pyspark.sql import SparkSession

            spark_session = SparkSession.builder.config(
                "spark.databricks.mlflow.trackHyperopt.enabled", "false"
            ).getOrCreate()
            sc = spark_session.sparkContext

            X_train = sc.broadcast(X_train)
            y_train = sc.broadcast(y_train)
            validation_df = sc.broadcast(validation_df)

            hp_trials = SparkTrials(parallelism, spark_session=spark_session)
            on_worker = True
        else:
            hp_trials = Trials()
            on_worker = False

        fmin_kwargs = {
            "fn": lambda params: objective(
                X_train, y_train, validation_df, params, on_worker=on_worker
            ),
            "space": search_space,
            "algo": tuning_algo,
            "max_evals": max_trials,
            "trials": hp_trials,
        }
        if "early_stop_fn" in tuning_params:
            train_module_name, early_stop_fn_name = tuning_params["early_stop_fn"].rsplit(".", 1)
            early_stop_fn = getattr(importlib.import_module(train_module_name), early_stop_fn_name)
            fmin_kwargs["early_stop_fn"] = early_stop_fn
        best_hp_params = fmin(**fmin_kwargs)
        best_hp_estimator_loss = hp_trials.best_trial["result"]["loss"]
        hardcoded_estimator_loss = objective(
            X_train, y_train, validation_df, estimator_hardcoded_params
        )
        best_hp_params = space_eval(search_space, best_hp_params)

        if best_hp_estimator_loss < hardcoded_estimator_loss:
            best_hardcoded_params = {
                param_name: param_value
                for param_name, param_value in estimator_hardcoded_params.items()
                if param_name not in best_hp_params
            }
        else:
            best_hp_params = {}
            best_hardcoded_params = estimator_hardcoded_params

        best_combined_params = dict(estimator_hardcoded_params, **best_hp_params)
        self._write_tuning_yaml_outputs(best_hp_params, best_hardcoded_params, output_directory)
        return best_combined_params

    def _log_estimator_to_mlflow(self, estimator, X_train_sampled, on_worker=False):
        from mlflow.models.signature import infer_signature

        if hasattr(estimator, "best_score_"):
            mlflow.log_metric("best_cv_score", estimator.best_score_)
        if hasattr(estimator, "best_params_"):
            mlflow.log_params(estimator.best_params_)

        if on_worker:
            mlflow.log_params(estimator.get_params())
            estimator_tags = {
                "estimator_name": estimator.__class__.__name__,
                "estimator_class": (
                    estimator.__class__.__module__ + "." + estimator.__class__.__name__
                ),
            }
            mlflow.set_tags(estimator_tags)
        estimator_schema = infer_signature(
            X_train_sampled, estimator.predict(X_train_sampled.copy())
        )
        logged_estimator = mlflow.sklearn.log_model(
            estimator,
            f"{self.name}/estimator",
            signature=estimator_schema,
            code_paths=self.code_paths,
        )
        return logged_estimator

    def _write_tuning_yaml_outputs(self, best_hp_params, best_hardcoded_params, output_directory):
        best_parameters_path = os.path.join(output_directory, "best_parameters.yaml")
        if os.path.exists(best_parameters_path):
            os.remove(best_parameters_path)
        with open(best_parameters_path, "a") as file:
            file.write("# tuned hyperparameters\n")
            self._safe_dump_with_numeric_values(best_hp_params, file, default_flow_style=False)
            file.write("\n# hardcoded parameters\n")
            self._safe_dump_with_numeric_values(
                best_hardcoded_params, file, default_flow_style=False
            )
        mlflow.log_artifact(best_parameters_path)

    def _safe_dump_with_numeric_values(self, data, file, **kwargs):
        import numpy as np

        processed_data = {}
        for key, value in data.items():
            if isinstance(value, np.floating):
                processed_data[key] = float(value)
            elif isinstance(value, np.integer):
                processed_data[key] = int(value)
            else:
                processed_data[key] = value

        if len(processed_data) > 0:
            yaml.safe_dump(processed_data, file, **kwargs)<|MERGE_RESOLUTION|>--- conflicted
+++ resolved
@@ -63,10 +63,7 @@
             metric.name: metric for metric in _get_custom_metrics(self.step_config)
         }
         self.evaluation_metrics = {metric.name: metric for metric in BUILTIN_PIPELINE_METRICS}
-<<<<<<< HEAD
-        self.evaluation_metrics.update(
-            {metric.name: metric for metric in _get_custom_metrics(self.step_config)}
-        )
+        self.evaluation_metrics.update(self.user_defined_custom_metrics)
         self.evaluation_metrics_greater_is_better = {
             metric.name: metric.greater_is_better for metric in BUILTIN_PIPELINE_METRICS
         }
@@ -76,9 +73,6 @@
                 for metric in _get_custom_metrics(self.step_config)
             }
         )
-=======
-        self.evaluation_metrics.update(self.user_defined_custom_metrics)
->>>>>>> a0f43ff1
         if self.primary_metric is not None and self.primary_metric not in self.evaluation_metrics:
             raise MlflowException(
                 f"The primary metric {self.primary_metric} is a custom metric, but its"
