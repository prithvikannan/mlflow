--- conflicted
+++ resolved
@@ -75,15 +75,9 @@
         ingested_df = read_parquet_as_pandas_df(data_parquet_path=dataset_dst_path)
         ingested_dataset_profile = None
         if not self.skip_data_profiling:
-<<<<<<< HEAD
             _logger.debug("Profiling ingested dataset")
             ingested_dataset_profile = get_pandas_data_profile(
                 ingested_df, "Profile of Ingested Dataset"
-=======
-            _logger.info("Profiling ingested dataset")
-            ingested_dataset_profile = get_pandas_data_profiles(
-                [["Profile of Ingested Dataset", ingested_df]]
->>>>>>> 724c7310
             )
             dataset_profile_path = Path(
                 str(os.path.join(output_directory, BaseIngestStep._DATASET_PROFILE_OUTPUT_NAME))
