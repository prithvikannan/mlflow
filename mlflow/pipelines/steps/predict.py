--- conflicted
+++ resolved
@@ -40,12 +40,7 @@
         self, step_config: Dict[str, Any], pipeline_root: str
     ) -> None:
         super().__init__(step_config, pipeline_root)
-<<<<<<< HEAD
-=======
-        self.tracking_config = TrackingConfig.from_dict(self.step_config)
-        self.registry_uri = self.step_config.get("registry_uri", None)
         self.skip_data_profiling = step_config.get("skip_data_profiling", False)
->>>>>>> b08aa03e
 
     def _init_from_step_config(self):
         required_configuration_keys = ["output_format", "output_location"]
@@ -73,6 +68,8 @@
                 )
             else:
                 self.step_config["model_uri"] = f"models:/{model_name}/latest"
+        self.tracking_config = TrackingConfig.from_dict(self.step_config)
+        self.registry_uri = self.step_config.get("registry_uri", None)
         self.skip_data_profiling = self.step_config.get("skip_data_profiling", False)
         self.run_end_time = None
         self.execution_duration = None
@@ -197,43 +194,10 @@
 
     @classmethod
     def from_pipeline_config(cls, pipeline_config, pipeline_root):
-<<<<<<< HEAD
         step_config = {}
         if pipeline_config.get("steps", {}).get("predict", {}) is not None:
             step_config.update(pipeline_config.get("steps", {}).get("predict", {}))
         step_config["register"] = pipeline_config.get("steps", {}).get("register", {})
-=======
-        try:
-            step_config = pipeline_config["steps"]["predict"]
-        except KeyError:
-            raise MlflowException(
-                "Config for predict step is not found.", error_code=INVALID_PARAMETER_VALUE
-            )
-        required_configuration_keys = ["output_format", "output_location"]
-        for key in required_configuration_keys:
-            if key not in step_config:
-                raise MlflowException(
-                    f"The `{key}` configuration key must be specified for the predict step.",
-                    error_code=INVALID_PARAMETER_VALUE,
-                )
-        if step_config["output_format"] not in {"parquet", "delta", "table"}:
-            raise MlflowException(
-                "Invalid `output_format` in predict step configuration.",
-                error_code=INVALID_PARAMETER_VALUE,
-            )
-        if "model_uri" not in step_config:
-            try:
-                register_config = pipeline_config["steps"]["register"]
-                model_name = register_config["model_name"]
-            except KeyError:
-                raise MlflowException(
-                    "No model specified for batch scoring: predict step does not have `model_uri` "
-                    "configuration key and register step does not have `model_name` configuration "
-                    " key.",
-                    error_code=INVALID_PARAMETER_VALUE,
-                )
-            else:
-                step_config["model_uri"] = f"models:/{model_name}/latest"
         step_config["registry_uri"] = pipeline_config.get("model_registry", {}).get("uri", None)
         step_config.update(
             get_pipeline_tracking_config(
@@ -241,7 +205,6 @@
                 pipeline_config=pipeline_config,
             ).to_dict()
         )
->>>>>>> b08aa03e
         return cls(step_config, pipeline_root)
 
     @property
