--- conflicted
+++ resolved
@@ -327,12 +327,6 @@
         req_body = message_to_json(LogModel(run_id=run_id, model_json=mlflow_model.to_json()))
         self._call_endpoint(LogModel, req_body)
 
-<<<<<<< HEAD
-    def log_inputs(self, run_id, datasets):
-        datasets_protos = [dataset.to_proto() for dataset in datasets]
-        req_body = message_to_json(LogInputs(run_id=run_id, datasets=datasets_protos))
-        self._call_endpoint(LogInputs, req_body)
-=======
     def log_inputs(self, run_id: str, datasets: Optional[List[DatasetInput]] = None):
         """
         Log inputs, such as datasets, to the specified run.
@@ -343,6 +337,6 @@
 
         :return: None.
         """
-        # TODO: Implement log_inputs() for RestStore
-        pass
->>>>>>> 981b9f7b
+        datasets_protos = [dataset.to_proto() for dataset in datasets]
+        req_body = message_to_json(LogInputs(run_id=run_id, datasets=datasets_protos))
+        self._call_endpoint(LogInputs, req_body)