import json
import logging
import os
import shutil
import sys
import time
import uuid
from collections import defaultdict
from dataclasses import dataclass
<<<<<<< HEAD
from typing import Any, Dict, List, NamedTuple, Optional, Tuple
=======
from typing import NamedTuple, Optional
>>>>>>> 0cf210ea

from mlflow.entities import (
    Dataset,
    DatasetInput,
    Experiment,
    ExperimentTag,
    InputTag,
    LoggedModel,
    LoggedModelInput,
    LoggedModelOutput,
    LoggedModelParameter,
    LoggedModelStatus,
    LoggedModelTag,
    Metric,
    Param,
    Run,
    RunData,
    RunInfo,
    RunInputs,
    RunOutputs,
    RunStatus,
    RunTag,
    SourceType,
    TraceInfo,
    ViewType,
    _DatasetSummary,
)
from mlflow.entities.lifecycle_stage import LifecycleStage
from mlflow.entities.run_info import check_run_is_active
from mlflow.entities.trace_status import TraceStatus
from mlflow.environment_variables import MLFLOW_TRACKING_DIR
from mlflow.exceptions import MissingConfigException, MlflowException
from mlflow.protos import databricks_pb2
from mlflow.protos.databricks_pb2 import (
    INTERNAL_ERROR,
    INVALID_PARAMETER_VALUE,
    RESOURCE_DOES_NOT_EXIST,
)
from mlflow.protos.internal_pb2 import InputVertexType, OutputVertexType
from mlflow.store.entities.paged_list import PagedList
from mlflow.store.model_registry.file_store import FileStore as ModelRegistryFileStore
from mlflow.store.tracking import (
    DEFAULT_LOCAL_FILE_AND_ARTIFACT_PATH,
    SEARCH_MAX_RESULTS_DEFAULT,
    SEARCH_MAX_RESULTS_THRESHOLD,
    SEARCH_TRACES_DEFAULT_MAX_RESULTS,
)
from mlflow.store.tracking.abstract_store import AbstractStore
from mlflow.tracing.utils import generate_request_id
from mlflow.utils import get_results_from_paginated_fn, insecure_hash
from mlflow.utils.file_utils import (
    append_to,
    exists,
    find,
    get_parent_dir,
    is_directory,
    list_all,
    list_subdirs,
    local_file_uri_to_path,
    make_containing_dirs,
    mkdir,
    mv,
    overwrite_yaml,
    path_to_local_file_uri,
    read_file,
    read_file_lines,
    read_yaml,
    write_to,
    write_yaml,
)
from mlflow.utils.mlflow_tags import (
    MLFLOW_ARTIFACT_LOCATION,
    MLFLOW_DATASET_CONTEXT,
    MLFLOW_LOGGED_MODELS,
    MLFLOW_RUN_NAME,
    _get_run_name_from_tags,
)
from mlflow.utils.name_utils import _generate_random_name, _generate_unique_integer_id
from mlflow.utils.search_utils import (
    SearchExperimentsUtils,
    SearchTraceUtils,
    SearchUtils,
)
from mlflow.utils.string_utils import is_string_type
from mlflow.utils.time import get_current_time_millis
from mlflow.utils.uri import (
    append_to_uri_path,
    resolve_uri_if_local,
)
from mlflow.utils.validation import (
    _validate_batch_log_data,
    _validate_batch_log_limits,
    _validate_experiment_id,
    _validate_experiment_name,
    _validate_metric,
    _validate_metric_name,
    _validate_param,
    _validate_param_keys_unique,
    _validate_param_name,
    _validate_run_id,
    _validate_tag_name,
)

_logger = logging.getLogger(__name__)


def _default_root_dir():
    return MLFLOW_TRACKING_DIR.get() or os.path.abspath(DEFAULT_LOCAL_FILE_AND_ARTIFACT_PATH)


def _read_persisted_experiment_dict(experiment_dict):
    dict_copy = experiment_dict.copy()

    # 'experiment_id' was changed from int to string, so we must cast to string
    # when reading legacy experiments
    if isinstance(dict_copy["experiment_id"], int):
        dict_copy["experiment_id"] = str(dict_copy["experiment_id"])
    return Experiment.from_dictionary(dict_copy)


def _make_persisted_run_info_dict(run_info):
    # 'tags' was moved from RunInfo to RunData, so we must keep storing it in the meta.yaml for
    # old mlflow versions to read
    run_info_dict = dict(run_info)
    run_info_dict["tags"] = []
    if "status" in run_info_dict:
        # 'status' is stored as an integer enum in meta file, but RunInfo.status field is a string.
        # Convert from string to enum/int before storing.
        run_info_dict["status"] = RunStatus.from_string(run_info.status)
    else:
        run_info_dict["status"] = RunStatus.RUNNING
    run_info_dict["source_type"] = SourceType.LOCAL
    run_info_dict["source_name"] = ""
    run_info_dict["entry_point_name"] = ""
    run_info_dict["source_version"] = ""
    return run_info_dict


def _read_persisted_run_info_dict(run_info_dict):
    dict_copy = run_info_dict.copy()
    if "lifecycle_stage" not in dict_copy:
        dict_copy["lifecycle_stage"] = LifecycleStage.ACTIVE
    # 'status' is stored as an integer enum in meta file, but RunInfo.status field is a string.
    # converting to string before hydrating RunInfo.
    # If 'status' value not recorded in files, mark it as 'RUNNING' (default)
    dict_copy["status"] = RunStatus.to_string(run_info_dict.get("status", RunStatus.RUNNING))

    # 'experiment_id' was changed from int to string, so we must cast to string
    # when reading legacy run_infos
    if isinstance(dict_copy["experiment_id"], int):
        dict_copy["experiment_id"] = str(dict_copy["experiment_id"])
    return RunInfo.from_dictionary(dict_copy)


class FileStore(AbstractStore):
    TRASH_FOLDER_NAME = ".trash"
    ARTIFACTS_FOLDER_NAME = "artifacts"
    METRICS_FOLDER_NAME = "metrics"
    PARAMS_FOLDER_NAME = "params"
    TAGS_FOLDER_NAME = "tags"
    EXPERIMENT_TAGS_FOLDER_NAME = "tags"
    DATASETS_FOLDER_NAME = "datasets"
    INPUTS_FOLDER_NAME = "inputs"
    OUTPUTS_FOLDER_NAME = "outputs"
    META_DATA_FILE_NAME = "meta.yaml"
    DEFAULT_EXPERIMENT_ID = "0"
    TRACE_INFO_FILE_NAME = "trace_info.yaml"
    TRACES_FOLDER_NAME = "traces"
    TRACE_TAGS_FOLDER_NAME = "tags"
    TRACE_REQUEST_METADATA_FOLDER_NAME = "request_metadata"
    RESERVED_EXPERIMENT_FOLDERS = [
        EXPERIMENT_TAGS_FOLDER_NAME,
        DATASETS_FOLDER_NAME,
        TRACES_FOLDER_NAME,
    ]
    MODELS_FOLDER_NAME = "models"

    def __init__(self, root_directory=None, artifact_root_uri=None):
        """
        Create a new FileStore with the given root directory and a given default artifact root URI.
        """
        super().__init__()
        self.root_directory = local_file_uri_to_path(root_directory or _default_root_dir())
        if not artifact_root_uri:
            self.artifact_root_uri = path_to_local_file_uri(self.root_directory)
        else:
            self.artifact_root_uri = resolve_uri_if_local(artifact_root_uri)
        self.trash_folder = os.path.join(self.root_directory, FileStore.TRASH_FOLDER_NAME)
        # Create root directory if needed
        if not exists(self.root_directory):
            self._create_default_experiment()
        # Create trash folder if needed
        if not exists(self.trash_folder):
            mkdir(self.trash_folder)

    def _create_default_experiment(self):
        mkdir(self.root_directory)
        self._create_experiment_with_id(
            name=Experiment.DEFAULT_EXPERIMENT_NAME,
            experiment_id=FileStore.DEFAULT_EXPERIMENT_ID,
            artifact_uri=None,
            tags=None,
        )

    def _check_root_dir(self):
        """
        Run checks before running directory operations.
        """
        if not exists(self.root_directory):
            raise Exception(f"'{self.root_directory}' does not exist.")
        if not is_directory(self.root_directory):
            raise Exception(f"'{self.root_directory}' is not a directory.")

    def _get_experiment_path(self, experiment_id, view_type=ViewType.ALL, assert_exists=False):
        parents = []
        if view_type == ViewType.ACTIVE_ONLY or view_type == ViewType.ALL:
            parents.append(self.root_directory)
        if view_type == ViewType.DELETED_ONLY or view_type == ViewType.ALL:
            parents.append(self.trash_folder)
        for parent in parents:
            exp_list = find(parent, experiment_id, full_path=True)
            if len(exp_list) > 0:
                return exp_list[0]
        if assert_exists:
            raise MlflowException(
                f"Experiment {experiment_id} does not exist.",
                databricks_pb2.RESOURCE_DOES_NOT_EXIST,
            )
        return None

    def _get_run_dir(self, experiment_id, run_uuid):
        _validate_run_id(run_uuid)
        if not self._has_experiment(experiment_id):
            return None
        return os.path.join(self._get_experiment_path(experiment_id, assert_exists=True), run_uuid)

    def _get_metric_path(self, experiment_id, run_uuid, metric_key):
        _validate_run_id(run_uuid)
        _validate_metric_name(metric_key, "name")
        return os.path.join(
            self._get_run_dir(experiment_id, run_uuid),
            FileStore.METRICS_FOLDER_NAME,
            metric_key,
        )

    def _get_model_metric_path(self, experiment_id: str, model_id: str, metric_key: str) -> str:
        _validate_metric_name(metric_key)
        return os.path.join(
            self._get_model_dir(experiment_id, model_id), FileStore.METRICS_FOLDER_NAME, metric_key
        )

    def _get_param_path(self, experiment_id, run_uuid, param_name):
        _validate_run_id(run_uuid)
        _validate_param_name(param_name)
        return os.path.join(
            self._get_run_dir(experiment_id, run_uuid),
            FileStore.PARAMS_FOLDER_NAME,
            param_name,
        )

    def _get_experiment_tag_path(self, experiment_id, tag_name):
        _validate_experiment_id(experiment_id)
        _validate_tag_name(tag_name)
        if not self._has_experiment(experiment_id):
            return None
        return os.path.join(
            self._get_experiment_path(experiment_id, assert_exists=True),
            FileStore.TAGS_FOLDER_NAME,
            tag_name,
        )

    def _get_tag_path(self, experiment_id, run_uuid, tag_name):
        _validate_run_id(run_uuid)
        _validate_tag_name(tag_name)
        return os.path.join(
            self._get_run_dir(experiment_id, run_uuid),
            FileStore.TAGS_FOLDER_NAME,
            tag_name,
        )

    def _get_artifact_dir(self, experiment_id, run_uuid):
        _validate_run_id(run_uuid)
        return append_to_uri_path(
            self.get_experiment(experiment_id).artifact_location,
            run_uuid,
            FileStore.ARTIFACTS_FOLDER_NAME,
        )

    def _get_active_experiments(self, full_path=False):
        exp_list = list_subdirs(self.root_directory, full_path)
        return [
            exp
            for exp in exp_list
            if not exp.endswith(FileStore.TRASH_FOLDER_NAME)
            and exp != ModelRegistryFileStore.MODELS_FOLDER_NAME
        ]

    def _get_deleted_experiments(self, full_path=False):
        return list_subdirs(self.trash_folder, full_path)

    def search_experiments(
        self,
        view_type=ViewType.ACTIVE_ONLY,
        max_results=SEARCH_MAX_RESULTS_DEFAULT,
        filter_string=None,
        order_by=None,
        page_token=None,
    ):
        if not isinstance(max_results, int) or max_results < 1:
            raise MlflowException(
                f"Invalid value {max_results} for parameter 'max_results' supplied. It must be "
                f"a positive integer",
                INVALID_PARAMETER_VALUE,
            )
        if max_results > SEARCH_MAX_RESULTS_THRESHOLD:
            raise MlflowException(
                f"Invalid value {max_results} for parameter 'max_results' supplied. It must be at "
                f"most {SEARCH_MAX_RESULTS_THRESHOLD}",
                INVALID_PARAMETER_VALUE,
            )

        self._check_root_dir()
        experiment_ids = []
        if view_type == ViewType.ACTIVE_ONLY or view_type == ViewType.ALL:
            experiment_ids += self._get_active_experiments(full_path=False)
        if view_type == ViewType.DELETED_ONLY or view_type == ViewType.ALL:
            experiment_ids += self._get_deleted_experiments(full_path=False)

        experiments = []
        for exp_id in experiment_ids:
            try:
                # trap and warn known issues, will raise unexpected exceptions to caller
                exp = self._get_experiment(exp_id, view_type)
                if exp is not None:
                    experiments.append(exp)
            except MissingConfigException as e:
                logging.warning(
                    f"Malformed experiment '{exp_id}'. Detailed error {e}",
                    exc_info=True,
                )
        filtered = SearchExperimentsUtils.filter(experiments, filter_string)
        sorted_experiments = SearchExperimentsUtils.sort(
            filtered, order_by or ["creation_time DESC", "experiment_id ASC"]
        )
        experiments, next_page_token = SearchUtils.paginate(
            sorted_experiments, page_token, max_results
        )
        return PagedList(experiments, next_page_token)

    def get_experiment_by_name(self, experiment_name):
        def pagination_wrapper_func(number_to_get, next_page_token):
            return self.search_experiments(
                view_type=ViewType.ALL,
                max_results=number_to_get,
                filter_string=f"name = '{experiment_name}'",
                page_token=next_page_token,
            )

        experiments = get_results_from_paginated_fn(
            paginated_fn=pagination_wrapper_func,
            max_results_per_page=SEARCH_MAX_RESULTS_THRESHOLD,
            max_results=None,
        )
        return experiments[0] if len(experiments) > 0 else None

    def _create_experiment_with_id(self, name, experiment_id, artifact_uri, tags):
        if not artifact_uri:
            resolved_artifact_uri = append_to_uri_path(self.artifact_root_uri, str(experiment_id))
        else:
            resolved_artifact_uri = resolve_uri_if_local(artifact_uri)
        meta_dir = mkdir(self.root_directory, str(experiment_id))
        creation_time = get_current_time_millis()
        experiment = Experiment(
            experiment_id,
            name,
            resolved_artifact_uri,
            LifecycleStage.ACTIVE,
            creation_time=creation_time,
            last_update_time=creation_time,
        )
        experiment_dict = dict(experiment)
        # tags are added to the file system and are not written to this dict on write
        # As such, we should not include them in the meta file.
        del experiment_dict["tags"]
        write_yaml(meta_dir, FileStore.META_DATA_FILE_NAME, experiment_dict)
        if tags is not None:
            for tag in tags:
                self.set_experiment_tag(experiment_id, tag)
        return experiment_id

    def _validate_experiment_does_not_exist(self, name):
        experiment = self.get_experiment_by_name(name)
        if experiment is not None:
            if experiment.lifecycle_stage == LifecycleStage.DELETED:
                raise MlflowException(
                    f"Experiment {experiment.name!r} already exists in deleted state. "
                    "You can restore the experiment, or permanently delete the experiment "
                    "from the .trash folder (under tracking server's root folder) in order to "
                    "use this experiment name again.",
                    databricks_pb2.RESOURCE_ALREADY_EXISTS,
                )
            else:
                raise MlflowException(
                    f"Experiment '{experiment.name}' already exists.",
                    databricks_pb2.RESOURCE_ALREADY_EXISTS,
                )

    def create_experiment(self, name, artifact_location=None, tags=None):
        self._check_root_dir()
        _validate_experiment_name(name)
        self._validate_experiment_does_not_exist(name)
        experiment_id = _generate_unique_integer_id()
        return self._create_experiment_with_id(name, str(experiment_id), artifact_location, tags)

    def _has_experiment(self, experiment_id):
        return self._get_experiment_path(experiment_id) is not None

    def _get_experiment(self, experiment_id, view_type=ViewType.ALL):
        self._check_root_dir()
        _validate_experiment_id(experiment_id)
        experiment_dir = self._get_experiment_path(experiment_id, view_type)
        if experiment_dir is None:
            raise MlflowException(
                f"Could not find experiment with ID {experiment_id}",
                databricks_pb2.RESOURCE_DOES_NOT_EXIST,
            )
        meta = FileStore._read_yaml(experiment_dir, FileStore.META_DATA_FILE_NAME)
        meta["tags"] = self.get_all_experiment_tags(experiment_id)
        experiment = _read_persisted_experiment_dict(meta)
        if experiment_id != experiment.experiment_id:
            logging.warning(
                "Experiment ID mismatch for exp %s. ID recorded as '%s' in meta data. "
                "Experiment will be ignored.",
                experiment_id,
                experiment.experiment_id,
                exc_info=True,
            )
            return None
        return experiment

    def get_experiment(self, experiment_id):
        """
        Fetch the experiment.
        Note: This API will search for active as well as deleted experiments.

        Args:
            experiment_id: Integer id for the experiment

        Returns:
            A single Experiment object if it exists, otherwise raises an Exception.
        """
        experiment_id = FileStore.DEFAULT_EXPERIMENT_ID if experiment_id is None else experiment_id
        experiment = self._get_experiment(experiment_id)
        if experiment is None:
            raise MlflowException(
                f"Experiment '{experiment_id}' does not exist.",
                databricks_pb2.RESOURCE_DOES_NOT_EXIST,
            )
        return experiment

    def delete_experiment(self, experiment_id):
        if str(experiment_id) == str(FileStore.DEFAULT_EXPERIMENT_ID):
            raise MlflowException(
                "Cannot delete the default experiment "
                f"'{FileStore.DEFAULT_EXPERIMENT_ID}'. This is an internally "
                f"reserved experiment."
            )
        experiment_dir = self._get_experiment_path(experiment_id, ViewType.ACTIVE_ONLY)
        if experiment_dir is None:
            raise MlflowException(
                f"Could not find experiment with ID {experiment_id}",
                databricks_pb2.RESOURCE_DOES_NOT_EXIST,
            )
        experiment = self._get_experiment(experiment_id)
        experiment._lifecycle_stage = LifecycleStage.DELETED
        deletion_time = get_current_time_millis()
        experiment._set_last_update_time(deletion_time)
        runs = self._list_run_infos(experiment_id, view_type=ViewType.ACTIVE_ONLY)
        for run_info in runs:
            if run_info is not None:
                new_info = run_info._copy_with_overrides(lifecycle_stage=LifecycleStage.DELETED)
                self._overwrite_run_info(new_info, deleted_time=deletion_time)
            else:
                logging.warning("Run metadata is in invalid state.")
        meta_dir = os.path.join(self.root_directory, experiment_id)
        overwrite_yaml(
            root=meta_dir,
            file_name=FileStore.META_DATA_FILE_NAME,
            data=dict(experiment),
        )
        mv(experiment_dir, self.trash_folder)

    def _hard_delete_experiment(self, experiment_id):
        """
        Permanently delete an experiment.
        This is used by the ``mlflow gc`` command line and is not intended to be used elsewhere.
        """
        experiment_dir = self._get_experiment_path(experiment_id, ViewType.DELETED_ONLY)
        shutil.rmtree(experiment_dir)

    def restore_experiment(self, experiment_id):
        experiment_dir = self._get_experiment_path(experiment_id, ViewType.DELETED_ONLY)
        if experiment_dir is None:
            raise MlflowException(
                f"Could not find deleted experiment with ID {experiment_id}",
                databricks_pb2.RESOURCE_DOES_NOT_EXIST,
            )
        conflict_experiment = self._get_experiment_path(experiment_id, ViewType.ACTIVE_ONLY)
        if conflict_experiment is not None:
            raise MlflowException(
                "Cannot restore experiment with ID %d. "
                "An experiment with same ID already exists." % experiment_id,
                databricks_pb2.RESOURCE_ALREADY_EXISTS,
            )
        mv(experiment_dir, self.root_directory)
        experiment = self._get_experiment(experiment_id)
        meta_dir = os.path.join(self.root_directory, experiment_id)
        experiment._lifecycle_stage = LifecycleStage.ACTIVE
        experiment._set_last_update_time(get_current_time_millis())
        runs = self._list_run_infos(experiment_id, view_type=ViewType.DELETED_ONLY)
        for run_info in runs:
            if run_info is not None:
                new_info = run_info._copy_with_overrides(lifecycle_stage=LifecycleStage.ACTIVE)
                self._overwrite_run_info(new_info, deleted_time=None)
            else:
                logging.warning("Run metadata is in invalid state.")
        overwrite_yaml(
            root=meta_dir,
            file_name=FileStore.META_DATA_FILE_NAME,
            data=dict(experiment),
        )

    def rename_experiment(self, experiment_id, new_name):
        _validate_experiment_name(new_name)
        meta_dir = os.path.join(self.root_directory, experiment_id)
        # if experiment is malformed, will raise error
        experiment = self._get_experiment(experiment_id)
        if experiment is None:
            raise MlflowException(
                f"Experiment '{experiment_id}' does not exist.",
                databricks_pb2.RESOURCE_DOES_NOT_EXIST,
            )
        self._validate_experiment_does_not_exist(new_name)
        experiment._set_name(new_name)
        experiment._set_last_update_time(get_current_time_millis())
        if experiment.lifecycle_stage != LifecycleStage.ACTIVE:
            raise Exception(
                "Cannot rename experiment in non-active lifecycle stage."
                f" Current stage: {experiment.lifecycle_stage}"
            )
        overwrite_yaml(
            root=meta_dir,
            file_name=FileStore.META_DATA_FILE_NAME,
            data=dict(experiment),
        )

    def delete_run(self, run_id):
        run_info = self._get_run_info(run_id)
        if run_info is None:
            raise MlflowException(
                f"Run '{run_id}' metadata is in invalid state.",
                databricks_pb2.INVALID_STATE,
            )
        new_info = run_info._copy_with_overrides(lifecycle_stage=LifecycleStage.DELETED)
        self._overwrite_run_info(new_info, deleted_time=get_current_time_millis())

    def _hard_delete_run(self, run_id):
        """
        Permanently delete a run (metadata and metrics, tags, parameters).
        This is used by the ``mlflow gc`` command line and is not intended to be used elsewhere.
        """
        _, run_dir = self._find_run_root(run_id)
        shutil.rmtree(run_dir)

    def _get_deleted_runs(self, older_than=0):
        """
        Get all deleted run ids.

        Args:
            older_than: get runs that is older than this variable in number of milliseconds.
                        defaults to 0 ms to get all deleted runs.
        """
        current_time = get_current_time_millis()
        experiment_ids = self._get_active_experiments() + self._get_deleted_experiments()
        deleted_runs = self.search_runs(
            experiment_ids=experiment_ids,
            filter_string="",
            run_view_type=ViewType.DELETED_ONLY,
        )
        deleted_run_ids = []
        for deleted_run in deleted_runs:
            _, run_dir = self._find_run_root(deleted_run.info.run_uuid)
            meta = read_yaml(run_dir, FileStore.META_DATA_FILE_NAME)
            if "deleted_time" not in meta or current_time - int(meta["deleted_time"]) >= older_than:
                deleted_run_ids.append(deleted_run.info.run_uuid)

        return deleted_run_ids

    def restore_run(self, run_id):
        run_info = self._get_run_info(run_id)
        if run_info is None:
            raise MlflowException(
                f"Run '{run_id}' metadata is in invalid state.",
                databricks_pb2.INVALID_STATE,
            )
        new_info = run_info._copy_with_overrides(lifecycle_stage=LifecycleStage.ACTIVE)
        self._overwrite_run_info(new_info, deleted_time=None)

    def _find_experiment_folder(self, run_path):
        """
        Given a run path, return the parent directory for its experiment.
        """
        parent = get_parent_dir(run_path)
        if os.path.basename(parent) == FileStore.TRASH_FOLDER_NAME:
            return get_parent_dir(parent)
        return parent

    def _find_run_root(self, run_uuid):
        _validate_run_id(run_uuid)
        self._check_root_dir()
        all_experiments = self._get_active_experiments(True) + self._get_deleted_experiments(True)
        for experiment_dir in all_experiments:
            runs = find(experiment_dir, run_uuid, full_path=True)
            if len(runs) == 0:
                continue
            return os.path.basename(os.path.abspath(experiment_dir)), runs[0]
        return None, None

    def update_run_info(self, run_id, run_status, end_time, run_name):
        _validate_run_id(run_id)
        run_info = self._get_run_info(run_id)
        check_run_is_active(run_info)
        new_info = run_info._copy_with_overrides(run_status, end_time, run_name=run_name)
        if run_name:
            self._set_run_tag(run_info, RunTag(MLFLOW_RUN_NAME, run_name))
        self._overwrite_run_info(new_info)
        return new_info

    def create_run(self, experiment_id, user_id, start_time, tags, run_name):
        """
        Creates a run with the specified attributes.
        """
        experiment_id = FileStore.DEFAULT_EXPERIMENT_ID if experiment_id is None else experiment_id
        experiment = self.get_experiment(experiment_id)
        if experiment is None:
            raise MlflowException(
                f"Could not create run under experiment with ID {experiment_id} - no such "
                "experiment exists.",
                databricks_pb2.RESOURCE_DOES_NOT_EXIST,
            )
        if experiment.lifecycle_stage != LifecycleStage.ACTIVE:
            raise MlflowException(
                f"Could not create run under non-active experiment with ID {experiment_id}.",
                databricks_pb2.INVALID_STATE,
            )
        tags = tags or []
        run_name_tag = _get_run_name_from_tags(tags)
        if run_name and run_name_tag and run_name != run_name_tag:
            raise MlflowException(
                "Both 'run_name' argument and 'mlflow.runName' tag are specified, but with "
                f"different values (run_name='{run_name}', mlflow.runName='{run_name_tag}').",
                INVALID_PARAMETER_VALUE,
            )
        run_name = run_name or run_name_tag or _generate_random_name()
        if not run_name_tag:
            tags.append(RunTag(key=MLFLOW_RUN_NAME, value=run_name))
        run_uuid = uuid.uuid4().hex
        artifact_uri = self._get_artifact_dir(experiment_id, run_uuid)
        run_info = RunInfo(
            run_uuid=run_uuid,
            run_id=run_uuid,
            run_name=run_name,
            experiment_id=experiment_id,
            artifact_uri=artifact_uri,
            user_id=user_id,
            status=RunStatus.to_string(RunStatus.RUNNING),
            start_time=start_time,
            end_time=None,
            lifecycle_stage=LifecycleStage.ACTIVE,
        )
        # Persist run metadata and create directories for logging metrics, parameters, artifacts
        run_dir = self._get_run_dir(run_info.experiment_id, run_info.run_id)
        mkdir(run_dir)
        run_info_dict = _make_persisted_run_info_dict(run_info)
        run_info_dict["deleted_time"] = None
        write_yaml(run_dir, FileStore.META_DATA_FILE_NAME, run_info_dict)
        mkdir(run_dir, FileStore.METRICS_FOLDER_NAME)
        mkdir(run_dir, FileStore.PARAMS_FOLDER_NAME)
        mkdir(run_dir, FileStore.ARTIFACTS_FOLDER_NAME)
        for tag in tags:
            self.set_tag(run_uuid, tag)
        return self.get_run(run_id=run_uuid)

    def get_run(self, run_id):
        """
        Note: Will get both active and deleted runs.
        """
        _validate_run_id(run_id)
        run_info = self._get_run_info(run_id)
        if run_info is None:
            raise MlflowException(
                f"Run '{run_id}' metadata is in invalid state.",
                databricks_pb2.INVALID_STATE,
            )
        return self._get_run_from_info(run_info)

    def _get_run_from_info(self, run_info):
        metrics = self._get_all_metrics(run_info)
        params = self._get_all_params(run_info)
        tags = self._get_all_tags(run_info)
        inputs: RunInputs = self._get_all_inputs(run_info)
        outputs: RunOutputs = self._get_all_outputs(run_info)
        if not run_info.run_name:
            run_name = _get_run_name_from_tags(tags)
            if run_name:
                run_info._set_run_name(run_name)
        return Run(run_info, RunData(metrics, params, tags), inputs, outputs)

    def _get_run_info(self, run_uuid):
        """
        Note: Will get both active and deleted runs.
        """
        exp_id, run_dir = self._find_run_root(run_uuid)
        if run_dir is None:
            raise MlflowException(
                f"Run '{run_uuid}' not found", databricks_pb2.RESOURCE_DOES_NOT_EXIST
            )
        run_info = self._get_run_info_from_dir(run_dir)
        if run_info.experiment_id != exp_id:
            raise MlflowException(
                f"Run '{run_uuid}' metadata is in invalid state.",
                databricks_pb2.INVALID_STATE,
            )
        return run_info

    def _get_run_info_from_dir(self, run_dir):
        meta = FileStore._read_yaml(run_dir, FileStore.META_DATA_FILE_NAME)
        return _read_persisted_run_info_dict(meta)

    def _get_run_files(self, run_info, resource_type):
        run_dir = self._get_run_dir(run_info.experiment_id, run_info.run_id)
        # run_dir exists since run validity has been confirmed above.
        if resource_type == "metric":
            subfolder_name = FileStore.METRICS_FOLDER_NAME
        elif resource_type == "param":
            subfolder_name = FileStore.PARAMS_FOLDER_NAME
        elif resource_type == "tag":
            subfolder_name = FileStore.TAGS_FOLDER_NAME
        else:
            raise Exception("Looking for unknown resource under run.")
        return self._get_resource_files(run_dir, subfolder_name)

    def _get_experiment_files(self, experiment_id):
        _validate_experiment_id(experiment_id)
        experiment_dir = self._get_experiment_path(experiment_id, assert_exists=True)
        return self._get_resource_files(experiment_dir, FileStore.EXPERIMENT_TAGS_FOLDER_NAME)

    def _get_resource_files(self, root_dir, subfolder_name):
        source_dirs = find(root_dir, subfolder_name, full_path=True)
        if len(source_dirs) == 0:
            return root_dir, []
        file_names = []
        for root, _, files in os.walk(source_dirs[0]):
            for name in files:
                abspath = os.path.join(root, name)
                file_names.append(os.path.relpath(abspath, source_dirs[0]))
        if sys.platform == "win32":
            # Turn metric relative path into metric name.
            # Metrics can have '/' in the name. On windows, '/' is interpreted as a separator.
            # When the metric is read back the path will use '\' for separator.
            # We need to translate the path into posix path.
            from mlflow.utils.file_utils import relative_path_to_artifact_path

            file_names = [relative_path_to_artifact_path(x) for x in file_names]
        return source_dirs[0], file_names

    @staticmethod
    def _get_metric_from_file(
        parent_path: str, metric_name: str, run_id: str, exp_id: str
    ) -> Metric:
        _validate_metric_name(metric_name)
        metric_objs = [
            FileStore._get_metric_from_line(run_id, metric_name, line, exp_id)
            for line in read_file_lines(parent_path, metric_name)
        ]
        if len(metric_objs) == 0:
            raise ValueError(f"Metric '{metric_name}' is malformed. No data found.")
        # Python performs element-wise comparison of equal-length tuples, ordering them
        # based on their first differing element. Therefore, we use max() operator to find the
        # largest value at the largest timestamp. For more information, see
        # https://docs.python.org/3/reference/expressions.html#value-comparisons
        return max(metric_objs, key=lambda m: (m.step, m.timestamp, m.value))

    def get_all_metrics(self, run_uuid):
        _validate_run_id(run_uuid)
        run_info = self._get_run_info(run_uuid)
        return self._get_all_metrics(run_info)

    def _get_all_metrics(self, run_info):
        parent_path, metric_files = self._get_run_files(run_info, "metric")
        metrics = []
        for metric_file in metric_files:
            metrics.append(
                self._get_metric_from_file(
                    parent_path, metric_file, run_info.run_id, run_info.experiment_id
                )
            )
        return metrics

    @staticmethod
    def _get_metric_from_line(
        run_id: str, metric_name: str, metric_line: str, exp_id: str
    ) -> Metric:
        metric_parts = metric_line.strip().split(" ")
        if len(metric_parts) != 2 and len(metric_parts) != 3 and len(metric_parts) != 5:
            raise MlflowException(
                f"Metric '{metric_name}' is malformed; persisted metric data contained "
                f"{len(metric_parts)} fields. Expected 2, 3, or 5 fields. "
                f"Experiment id: {exp_id}",
                databricks_pb2.INTERNAL_ERROR,
            )
        ts = int(metric_parts[0])
        val = float(metric_parts[1])
        step = int(metric_parts[2]) if len(metric_parts) == 3 else 0
        dataset_name = str(metric_parts[3]) if len(metric_parts) == 5 else None
        dataset_digest = str(metric_parts[4]) if len(metric_parts) == 5 else None
        return Metric(
            key=metric_name,
            value=val,
            timestamp=ts,
            step=step,
            dataset_name=dataset_name,
            dataset_digest=dataset_digest,
            run_id=run_id,
        )

    def get_metric_history(self, run_id, metric_key, max_results=None, page_token=None):
        """
        Return all logged values for a given metric.

        Args:
            run_id: Unique identifier for run.
            metric_key: Metric name within the run.
            max_results: An indicator for paginated results. This functionality is not
                implemented for FileStore and is unused in this store's implementation.
            page_token: An indicator for paginated results. This functionality is not
                implemented for FileStore and if the value is overridden with a value other than
                ``None``, an MlflowException will be thrown.

        Returns:
            A List of :py:class:`mlflow.entities.Metric` entities if ``metric_key`` values
            have been logged to the ``run_id``, else an empty list.

        """
        # NB: The FileStore does not currently support pagination for this API.
        # Raise if `page_token` is specified, as the functionality to support paged queries
        # is not implemented.
        if page_token is not None:
            raise MlflowException(
                "The FileStore backend does not support pagination for the "
                f"`get_metric_history` API. Supplied argument `page_token` '{page_token}' must "
                "be `None`."
            )

        _validate_run_id(run_id)
        _validate_metric_name(metric_key)
        run_info = self._get_run_info(run_id)

        parent_path, metric_files = self._get_run_files(run_info, "metric")
        if metric_key not in metric_files:
            return PagedList([], None)
        return PagedList(
            [
                FileStore._get_metric_from_line(run_id, metric_key, line, run_info.experiment_id)
                for line in read_file_lines(parent_path, metric_key)
            ],
            None,
        )

    @staticmethod
    def _get_param_from_file(parent_path, param_name):
        _validate_param_name(param_name)
        value = read_file(parent_path, param_name)
        return Param(param_name, value)

    def get_all_params(self, run_uuid):
        _validate_run_id(run_uuid)
        run_info = self._get_run_info(run_uuid)
        return self._get_all_params(run_info)

    def _get_all_params(self, run_info):
        parent_path, param_files = self._get_run_files(run_info, "param")
        params = []
        for param_file in param_files:
            params.append(self._get_param_from_file(parent_path, param_file))
        return params

    @staticmethod
    def _get_experiment_tag_from_file(parent_path, tag_name):
        _validate_tag_name(tag_name)
        tag_data = read_file(parent_path, tag_name)
        return ExperimentTag(tag_name, tag_data)

    def get_all_experiment_tags(self, exp_id):
        parent_path, tag_files = self._get_experiment_files(exp_id)
        tags = []
        for tag_file in tag_files:
            tags.append(self._get_experiment_tag_from_file(parent_path, tag_file))
        return tags

    @staticmethod
    def _get_tag_from_file(parent_path, tag_name):
        _validate_tag_name(tag_name)
        tag_data = read_file(parent_path, tag_name)
        return RunTag(tag_name, tag_data)

    def get_all_tags(self, run_uuid):
        _validate_run_id(run_uuid)
        run_info = self._get_run_info(run_uuid)
        return self._get_all_tags(run_info)

    def _get_all_tags(self, run_info):
        parent_path, tag_files = self._get_run_files(run_info, "tag")
        tags = []
        for tag_file in tag_files:
            tags.append(self._get_tag_from_file(parent_path, tag_file))
        return tags

    def _list_run_infos(self, experiment_id, view_type):
        self._check_root_dir()
        if not self._has_experiment(experiment_id):
            return []
        experiment_dir = self._get_experiment_path(experiment_id, assert_exists=True)
        run_dirs = list_all(
            experiment_dir,
            filter_func=lambda x: all(
                os.path.basename(os.path.normpath(x)) != reservedFolderName
                for reservedFolderName in FileStore.RESERVED_EXPERIMENT_FOLDERS
            )
            and os.path.isdir(x),
            full_path=True,
        )
        run_infos = []
        for r_dir in run_dirs:
            try:
                # trap and warn known issues, will raise unexpected exceptions to caller
                run_info = self._get_run_info_from_dir(r_dir)
                if run_info.experiment_id != experiment_id:
                    logging.warning(
                        "Wrong experiment ID (%s) recorded for run '%s'. "
                        "It should be %s. Run will be ignored.",
                        str(run_info.experiment_id),
                        str(run_info.run_id),
                        str(experiment_id),
                        exc_info=True,
                    )
                    continue
                if LifecycleStage.matches_view_type(view_type, run_info.lifecycle_stage):
                    run_infos.append(run_info)
            except MissingConfigException as rnfe:
                # trap malformed run exception and log
                # this is at debug level because if the same store is used for
                # artifact storage, it's common the folder is not a run folder
                r_id = os.path.basename(r_dir)
                logging.debug(
                    "Malformed run '%s'. Detailed error %s",
                    r_id,
                    str(rnfe),
                    exc_info=True,
                )
        return run_infos

    def _search_runs(
        self,
        experiment_ids,
        filter_string,
        run_view_type,
        max_results,
        order_by,
        page_token,
    ):
        if max_results > SEARCH_MAX_RESULTS_THRESHOLD:
            raise MlflowException(
                "Invalid value for request parameter max_results. It must be at "
                f"most {SEARCH_MAX_RESULTS_THRESHOLD}, but got value {max_results}",
                databricks_pb2.INVALID_PARAMETER_VALUE,
            )
        runs = []
        for experiment_id in experiment_ids:
            run_infos = self._list_run_infos(experiment_id, run_view_type)
            runs.extend(self._get_run_from_info(r) for r in run_infos)
        filtered = SearchUtils.filter(runs, filter_string)
        sorted_runs = SearchUtils.sort(filtered, order_by)
        runs, next_page_token = SearchUtils.paginate(sorted_runs, page_token, max_results)
        return runs, next_page_token

    def log_metric(self, run_id: str, metric: Metric):
        _validate_run_id(run_id)
        _validate_metric(metric.key, metric.value, metric.timestamp, metric.step)
        run_info = self._get_run_info(run_id)
        check_run_is_active(run_info)
        self._log_run_metric(run_info, metric)
        if metric.model_id is not None:
            self._log_model_metric(
                experiment_id=run_info.experiment_id,
                model_id=metric.model_id,
                run_id=run_id,
                metric=metric,
            )

    def _log_run_metric(self, run_info, metric):
        metric_path = self._get_metric_path(run_info.experiment_id, run_info.run_id, metric.key)
        make_containing_dirs(metric_path)
        if metric.dataset_name is not None and metric.dataset_digest is not None:
            append_to(
                metric_path,
                f"{metric.timestamp} {metric.value} {metric.step} {metric.dataset_name} "
                f"{metric.dataset_digest}\n",
            )
        else:
            append_to(metric_path, f"{metric.timestamp} {metric.value} {metric.step}\n")

    def _log_model_metric(self, experiment_id: str, model_id: str, run_id: str, metric: Metric):
        metric_path = self._get_model_metric_path(
            experiment_id=experiment_id, model_id=model_id, metric_key=metric.key
        )
        make_containing_dirs(metric_path)
        if metric.dataset_name is not None and metric.dataset_digest is not None:
            append_to(
                metric_path,
                f"{metric.timestamp} {metric.value} {metric.step} {run_id} {metric.dataset_name} "
                f"{metric.dataset_digest}\n",
            )
        else:
            append_to(metric_path, f"{metric.timestamp} {metric.value} {metric.step} {run_id}\n")

    def _writeable_value(self, tag_value):
        if tag_value is None:
            return ""
        elif is_string_type(tag_value):
            return tag_value
        else:
            return str(tag_value)

    def log_param(self, run_id, param):
        _validate_run_id(run_id)
        param = _validate_param(param.key, param.value)
        run_info = self._get_run_info(run_id)
        check_run_is_active(run_info)
        self._log_run_param(run_info, param)

    def _log_run_param(self, run_info, param):
        param_path = self._get_param_path(run_info.experiment_id, run_info.run_id, param.key)
        writeable_param_value = self._writeable_value(param.value)
        if os.path.exists(param_path):
            self._validate_new_param_value(
                param_path=param_path,
                param_key=param.key,
                run_id=run_info.run_id,
                new_value=writeable_param_value,
            )
        make_containing_dirs(param_path)
        write_to(param_path, writeable_param_value)

    def _validate_new_param_value(self, param_path, param_key, run_id, new_value):
        """
        When logging a parameter with a key that already exists, this function is used to
        enforce immutability by verifying that the specified parameter value matches the existing
        value.
        :raises: py:class:`mlflow.exceptions.MlflowException` if the specified new parameter value
                 does not match the existing parameter value.
        """
        with open(param_path) as param_file:
            current_value = param_file.read()
        if current_value != new_value:
            raise MlflowException(
                f"Changing param values is not allowed. Param with key='{param_key}' was already"
                f" logged with value='{current_value}' for run ID='{run_id}'. Attempted logging"
                f" new value '{new_value}'.",
                databricks_pb2.INVALID_PARAMETER_VALUE,
            )

    def set_experiment_tag(self, experiment_id, tag):
        """
        Set a tag for the specified experiment

        Args:
            experiment_id: String ID of the experiment
            tag: ExperimentRunTag instance to log
        """
        _validate_tag_name(tag.key)
        experiment = self.get_experiment(experiment_id)
        if experiment.lifecycle_stage != LifecycleStage.ACTIVE:
            raise MlflowException(
                f"The experiment {experiment.experiment_id} must be in the 'active' "
                "lifecycle_stage to set tags",
                error_code=databricks_pb2.INVALID_PARAMETER_VALUE,
            )
        tag_path = self._get_experiment_tag_path(experiment_id, tag.key)
        make_containing_dirs(tag_path)
        write_to(tag_path, self._writeable_value(tag.value))

    def set_tag(self, run_id, tag):
        _validate_run_id(run_id)
        _validate_tag_name(tag.key)
        run_info = self._get_run_info(run_id)
        check_run_is_active(run_info)
        self._set_run_tag(run_info, tag)
        if tag.key == MLFLOW_RUN_NAME:
            run_status = RunStatus.from_string(run_info.status)
            self.update_run_info(run_id, run_status, run_info.end_time, tag.value)

    def _set_run_tag(self, run_info, tag):
        tag_path = self._get_tag_path(run_info.experiment_id, run_info.run_id, tag.key)
        make_containing_dirs(tag_path)
        # Don't add trailing newline
        write_to(tag_path, self._writeable_value(tag.value))

    def delete_tag(self, run_id, key):
        """
        Delete a tag from a run. This is irreversible.

        Args:
            run_id: String ID of the run.
            key: Name of the tag.
        """
        _validate_run_id(run_id)
        run_info = self._get_run_info(run_id)
        check_run_is_active(run_info)
        tag_path = self._get_tag_path(run_info.experiment_id, run_id, key)
        if not exists(tag_path):
            raise MlflowException(
                f"No tag with name: {key} in run with id {run_id}",
                error_code=RESOURCE_DOES_NOT_EXIST,
            )
        os.remove(tag_path)

    def _overwrite_run_info(self, run_info, deleted_time=None):
        run_dir = self._get_run_dir(run_info.experiment_id, run_info.run_id)
        run_info_dict = _make_persisted_run_info_dict(run_info)
        if deleted_time is not None:
            run_info_dict["deleted_time"] = deleted_time
        write_yaml(run_dir, FileStore.META_DATA_FILE_NAME, run_info_dict, overwrite=True)

    def log_batch(self, run_id, metrics, params, tags):
        _validate_run_id(run_id)
        metrics, params, tags = _validate_batch_log_data(metrics, params, tags)
        _validate_batch_log_limits(metrics, params, tags)
        _validate_param_keys_unique(params)
        run_info = self._get_run_info(run_id)
        check_run_is_active(run_info)
        try:
            for param in params:
                self._log_run_param(run_info, param)
            for metric in metrics:
                self._log_run_metric(run_info, metric)
                if metric.model_id is not None:
                    self._log_model_metric(
                        experiment_id=run_info.experiment_id,
                        model_id=metric.model_id,
                        run_id=run_id,
                        metric=metric,
                    )
            for tag in tags:
                # NB: If the tag run name value is set, update the run info to assure
                # synchronization.
                if tag.key == MLFLOW_RUN_NAME:
                    run_status = RunStatus.from_string(run_info.status)
                    self.update_run_info(run_id, run_status, run_info.end_time, tag.value)
                self._set_run_tag(run_info, tag)
        except Exception as e:
            raise MlflowException(e, INTERNAL_ERROR)

    def record_logged_model(self, run_id, mlflow_model):
        from mlflow.models import Model

        if not isinstance(mlflow_model, Model):
            raise TypeError(
                f"Argument 'mlflow_model' should be mlflow.models.Model, got '{type(mlflow_model)}'"
            )
        _validate_run_id(run_id)
        run_info = self._get_run_info(run_id)
        check_run_is_active(run_info)
        model_dict = mlflow_model.get_tags_dict()
        run_info = self._get_run_info(run_id)
        path = self._get_tag_path(run_info.experiment_id, run_info.run_id, MLFLOW_LOGGED_MODELS)
        if os.path.exists(path):
            with open(path) as f:
                model_list = json.loads(f.read())
        else:
            model_list = []
        tag = RunTag(MLFLOW_LOGGED_MODELS, json.dumps(model_list + [model_dict]))

        try:
            self._set_run_tag(run_info, tag)
        except Exception as e:
            raise MlflowException(e, INTERNAL_ERROR)

<<<<<<< HEAD
    def log_inputs(
        self,
        run_id: str,
        datasets: Optional[List[DatasetInput]] = None,
        models: Optional[List[LoggedModelInput]] = None,
    ):
=======
    def log_inputs(self, run_id: str, datasets: Optional[list[DatasetInput]] = None):
>>>>>>> 0cf210ea
        """
        Log inputs, such as datasets and models, to the specified run.

        Args:
            run_id: String id for the run
            datasets: List of :py:class:`mlflow.entities.DatasetInput` instances to log
                as inputs to the run.
            models: List of :py:class:`mlflow.entities.LoggedModelInput` instances to log
                as inputs to the run.

        Returns:
            None.
        """
        _validate_run_id(run_id)
        run_info = self._get_run_info(run_id)
        check_run_is_active(run_info)

        if datasets is None and models is None:
            return

        experiment_dir = self._get_experiment_path(run_info.experiment_id, assert_exists=True)
        run_dir = self._get_run_dir(run_info.experiment_id, run_id)

        for dataset_input in datasets or []:
            dataset = dataset_input.dataset
            dataset_id = FileStore._get_dataset_id(
                dataset_name=dataset.name, dataset_digest=dataset.digest
            )
            dataset_dir = os.path.join(experiment_dir, FileStore.DATASETS_FOLDER_NAME, dataset_id)
            if not os.path.exists(dataset_dir):
                os.makedirs(dataset_dir, exist_ok=True)
                write_yaml(dataset_dir, FileStore.META_DATA_FILE_NAME, dict(dataset))

            input_id = FileStore._get_dataset_input_id(dataset_id=dataset_id, run_id=run_id)
            input_dir = os.path.join(run_dir, FileStore.INPUTS_FOLDER_NAME, input_id)
            if not os.path.exists(input_dir):
                os.makedirs(input_dir, exist_ok=True)
                fs_input = FileStore._FileStoreInput(
                    source_type=InputVertexType.DATASET,
                    source_id=dataset_id,
                    destination_type=InputVertexType.RUN,
                    destination_id=run_id,
                    tags={tag.key: tag.value for tag in dataset_input.tags},
                )
                fs_input.write_yaml(input_dir, FileStore.META_DATA_FILE_NAME)

        for model_input in models or []:
            model_id = model_input.model_id
            input_id = FileStore._get_model_input_id(model_id=model_id, run_id=run_id)
            input_dir = os.path.join(run_dir, FileStore.INPUTS_FOLDER_NAME, input_id)
            if not os.path.exists(input_dir):
                os.makedirs(input_dir, exist_ok=True)
                fs_input = FileStore._FileStoreInput(
                    source_type=InputVertexType.MODEL,
                    source_id=model_id,
                    destination_type=InputVertexType.RUN,
                    destination_id=run_id,
                    tags={},
                )
                fs_input.write_yaml(input_dir, FileStore.META_DATA_FILE_NAME)

    def log_outputs(self, run_id: str, models: List[LoggedModelOutput]):
        """
        Log outputs, such as models, to the specified run.

        Args:
            run_id: String id for the run
            models: List of :py:class:`mlflow.entities.LoggedModelOutput` instances to log
                as outputs of the run.

        Returns:
            None.
        """
        _validate_run_id(run_id)
        run_info = self._get_run_info(run_id)
        check_run_is_active(run_info)

        if models is None:
            return

        run_dir = self._get_run_dir(run_info.experiment_id, run_id)

        for model_output in models:
            model_id = model_output.model_id
            output_dir = os.path.join(run_dir, FileStore.OUTPUTS_FOLDER_NAME, model_id)
            if not os.path.exists(output_dir):
                os.makedirs(output_dir, exist_ok=True)
                fs_output = FileStore._FileStoreOutput(
                    source_type=OutputVertexType.RUN_OUTPUT,
                    source_id=model_id,
                    destination_type=OutputVertexType.MODEL_OUTPUT,
                    destination_id=run_id,
                    tags={},
                    step=model_output.step,
                )
                fs_output.write_yaml(output_dir, FileStore.META_DATA_FILE_NAME)

    @staticmethod
    def _get_dataset_id(dataset_name: str, dataset_digest: str) -> str:
        md5 = insecure_hash.md5(dataset_name.encode("utf-8"))
        md5.update(dataset_digest.encode("utf-8"))
        return md5.hexdigest()

    @staticmethod
    def _get_dataset_input_id(dataset_id: str, run_id: str) -> str:
        md5 = insecure_hash.md5(dataset_id.encode("utf-8"))
        md5.update(run_id.encode("utf-8"))
        return md5.hexdigest()

    @staticmethod
    def _get_model_input_id(model_id: str, run_id: str) -> str:
        md5 = insecure_hash.md5(model_id.encode("utf-8"))
        md5.update(run_id.encode("utf-8"))
        return md5.hexdigest()

    class _FileStoreInput(NamedTuple):
        source_type: int
        source_id: str
        destination_type: int
        destination_id: str
        tags: dict[str, str]

        def write_yaml(self, root: str, file_name: str):
            dict_for_yaml = {
                "source_type": InputVertexType.Name(self.source_type),
                "source_id": self.source_id,
                "destination_type": InputVertexType.Name(self.destination_type),
                "destination_id": self.source_id,
                "tags": self.tags,
            }
            write_yaml(root, file_name, dict_for_yaml)

        @classmethod
        def from_yaml(cls, root, file_name):
            dict_from_yaml = FileStore._read_yaml(root, file_name)
            return cls(
                source_type=InputVertexType.Value(dict_from_yaml["source_type"]),
                source_id=dict_from_yaml["source_id"],
                destination_type=InputVertexType.Value(dict_from_yaml["destination_type"]),
                destination_id=dict_from_yaml["destination_id"],
                tags=dict_from_yaml["tags"],
            )

    class _FileStoreOutput(NamedTuple):
        source_type: int
        source_id: str
        destination_type: int
        destination_id: str
        tags: Dict[str, str]
        step: int

        def write_yaml(self, root: str, file_name: str):
            dict_for_yaml = {
                "source_type": OutputVertexType.Name(self.source_type),
                "source_id": self.source_id,
                "destination_type": OutputVertexType.Name(self.destination_type),
                "destination_id": self.source_id,
                "tags": self.tags,
                "step": self.step,
            }
            write_yaml(root, file_name, dict_for_yaml)

        @classmethod
        def from_yaml(cls, root, file_name):
            dict_from_yaml = FileStore._read_yaml(root, file_name)
            return cls(
                source_type=OutputVertexType.Value(dict_from_yaml["source_type"]),
                source_id=dict_from_yaml["source_id"],
                destination_type=OutputVertexType.Value(dict_from_yaml["destination_type"]),
                destination_id=dict_from_yaml["destination_id"],
                tags=dict_from_yaml["tags"],
                step=dict_from_yaml["step"],
            )

    def _get_all_inputs(self, run_info: RunInfo) -> RunInputs:
        run_dir = self._get_run_dir(run_info.experiment_id, run_info.run_id)
        inputs_parent_path = os.path.join(run_dir, FileStore.INPUTS_FOLDER_NAME)
        if not os.path.exists(inputs_parent_path):
            return RunInputs(dataset_inputs=[], model_inputs=[])

        experiment_dir = self._get_experiment_path(run_info.experiment_id, assert_exists=True)
        dataset_inputs = self._get_dataset_inputs(run_info, inputs_parent_path, experiment_dir)
        model_inputs = self._get_model_inputs(inputs_parent_path, experiment_dir)
        return RunInputs(dataset_inputs=dataset_inputs, model_inputs=model_inputs)

    def _get_dataset_inputs(
        self, run_info: RunInfo, inputs_parent_path: str, experiment_dir_path: str
    ) -> List[DatasetInput]:
        datasets_parent_path = os.path.join(experiment_dir_path, FileStore.DATASETS_FOLDER_NAME)
        if not os.path.exists(datasets_parent_path):
            return []

        dataset_dirs = os.listdir(datasets_parent_path)
        dataset_inputs = []
        for input_dir in os.listdir(inputs_parent_path):
            input_dir_full_path = os.path.join(inputs_parent_path, input_dir)
            fs_input = FileStore._FileStoreInput.from_yaml(
                input_dir_full_path, FileStore.META_DATA_FILE_NAME
            )
            if fs_input.source_type != InputVertexType.DATASET:
                continue

            matching_dataset_dirs = [d for d in dataset_dirs if d == fs_input.source_id]
            if not matching_dataset_dirs:
                logging.warning(
                    f"Failed to find dataset with ID '{fs_input.source_id}' referenced as an input"
                    f" of the run with ID '{run_info.run_id}'. Skipping."
                )
                continue
            elif len(matching_dataset_dirs) > 1:
                logging.warning(
                    f"Found multiple datasets with ID '{fs_input.source_id}'. Using the first one."
                )

            dataset_dir = matching_dataset_dirs[0]
            dataset = FileStore._get_dataset_from_dir(datasets_parent_path, dataset_dir)
            dataset_input = DatasetInput(
                dataset=dataset,
                tags=[InputTag(key=key, value=value) for key, value in fs_input.tags.items()],
            )
            dataset_inputs.append(dataset_input)

        return dataset_inputs

    def _get_model_inputs(
        self, inputs_parent_path: str, experiment_dir_path: str
    ) -> List[LoggedModelInput]:
        model_inputs = []
        for input_dir in os.listdir(inputs_parent_path):
            input_dir_full_path = os.path.join(inputs_parent_path, input_dir)
            fs_input = FileStore._FileStoreInput.from_yaml(
                input_dir_full_path, FileStore.META_DATA_FILE_NAME
            )
            if fs_input.source_type != InputVertexType.MODEL:
                continue

            model_input = LoggedModelInput(model_id=fs_input.source_id)
            model_inputs.append(model_input)

        return model_inputs

    def _get_all_outputs(self, run_info: RunInfo) -> RunOutputs:
        run_dir = self._get_run_dir(run_info.experiment_id, run_info.run_id)
        outputs_parent_path = os.path.join(run_dir, FileStore.OUTPUTS_FOLDER_NAME)
        if not os.path.exists(outputs_parent_path):
            return RunOutputs(model_outputs=[])

        experiment_dir = self._get_experiment_path(run_info.experiment_id, assert_exists=True)
        model_outputs = self._get_model_outputs(outputs_parent_path, experiment_dir)
        return RunOutputs(model_outputs=model_outputs)

    def _get_model_outputs(
        self, outputs_parent_path: str, experiment_dir: str
    ) -> List[LoggedModelOutput]:
        model_outputs = []
        for output_dir in os.listdir(outputs_parent_path):
            output_dir_full_path = os.path.join(outputs_parent_path, output_dir)
            fs_output = FileStore._FileStoreOutput.from_yaml(
                output_dir_full_path, FileStore.META_DATA_FILE_NAME
            )
            if fs_output.destination_type != OutputVertexType.MODEL_OUTPUT:
                continue

            model_output = LoggedModelOutput(model_id=fs_output.destination_id, step=fs_output.step)
            model_outputs.append(model_output)

        return model_outputs

    def _search_datasets(self, experiment_ids) -> list[_DatasetSummary]:
        """
        Return all dataset summaries associated to the given experiments.

        Args:
            experiment_ids: List of experiment ids to scope the search

        Returns:
            A List of :py:class:`mlflow.entities.DatasetSummary` entities.

        """

        @dataclass(frozen=True)
        class _SummaryTuple:
            experiment_id: str
            name: str
            digest: str
            context: str

        MAX_DATASET_SUMMARIES_RESULTS = 1000
        summaries = set()
        for experiment_id in experiment_ids:
            experiment_dir = self._get_experiment_path(experiment_id, assert_exists=True)
            run_dirs = list_all(
                experiment_dir,
                filter_func=lambda x: all(
                    os.path.basename(os.path.normpath(x)) != reservedFolderName
                    for reservedFolderName in FileStore.RESERVED_EXPERIMENT_FOLDERS
                )
                and os.path.isdir(x),
                full_path=True,
            )
            for run_dir in run_dirs:
                run_info = self._get_run_info_from_dir(run_dir)
                run_inputs = self._get_all_inputs(run_info)
                for dataset_input in run_inputs.dataset_inputs:
                    context = None
                    for input_tag in dataset_input.tags:
                        if input_tag.key == MLFLOW_DATASET_CONTEXT:
                            context = input_tag.value
                            break
                    dataset = dataset_input.dataset
                    summaries.add(
                        _SummaryTuple(experiment_id, dataset.name, dataset.digest, context)
                    )
                    # If we reached MAX_DATASET_SUMMARIES_RESULTS entries, then return right away.
                    if len(summaries) == MAX_DATASET_SUMMARIES_RESULTS:
                        return [
                            _DatasetSummary(
                                experiment_id=summary.experiment_id,
                                name=summary.name,
                                digest=summary.digest,
                                context=summary.context,
                            )
                            for summary in summaries
                        ]

        return [
            _DatasetSummary(
                experiment_id=summary.experiment_id,
                name=summary.name,
                digest=summary.digest,
                context=summary.context,
            )
            for summary in summaries
        ]

    @staticmethod
    def _get_dataset_from_dir(parent_path, dataset_dir) -> Dataset:
        dataset_dict = FileStore._read_yaml(
            os.path.join(parent_path, dataset_dir), FileStore.META_DATA_FILE_NAME
        )
        return Dataset.from_dictionary(dataset_dict)

    @staticmethod
    def _read_yaml(root, file_name, retries=2):
        """
        Read data from yaml file and return as dictionary, retrying up to
        a specified number of times if the file contents are unexpectedly
        empty due to a concurrent write.

        Args:
            root: Directory name.
            file_name: File name. Expects to have '.yaml' extension.
            retries: The number of times to retry for unexpected empty content.

        Returns:
            Data in yaml file as dictionary.
        """

        def _read_helper(root, file_name, attempts_remaining=2):
            result = read_yaml(root, file_name)
            if result is not None or attempts_remaining == 0:
                return result
            else:
                time.sleep(0.1 * (3 - attempts_remaining))
                return _read_helper(root, file_name, attempts_remaining - 1)

        return _read_helper(root, file_name, attempts_remaining=retries)

    def _get_traces_artifact_dir(self, experiment_id, request_id):
        return append_to_uri_path(
            self.get_experiment(experiment_id).artifact_location,
            FileStore.TRACES_FOLDER_NAME,
            request_id,
            FileStore.ARTIFACTS_FOLDER_NAME,
        )

    def start_trace(
        self,
        experiment_id: str,
        timestamp_ms: int,
        request_metadata: dict[str, str],
        tags: dict[str, str],
    ) -> TraceInfo:
        """
        Start an initial TraceInfo object in the backend store.

        Args:
            experiment_id: String id of the experiment for this run.
            timestamp_ms: Start time of the trace, in milliseconds since the UNIX epoch.
            request_metadata: Metadata of the trace.
            tags: Tags of the trace.

        Returns:
            The created TraceInfo object.
        """
        request_id = generate_request_id()
        _validate_experiment_id(experiment_id)
        experiment_dir = self._get_experiment_path(
            experiment_id, view_type=ViewType.ACTIVE_ONLY, assert_exists=True
        )
        mkdir(experiment_dir, FileStore.TRACES_FOLDER_NAME)
        traces_dir = os.path.join(experiment_dir, FileStore.TRACES_FOLDER_NAME)
        mkdir(traces_dir, request_id)
        trace_dir = os.path.join(traces_dir, request_id)
        artifact_uri = self._get_traces_artifact_dir(experiment_id, request_id)
        tags.update({MLFLOW_ARTIFACT_LOCATION: artifact_uri})
        trace_info = TraceInfo(
            request_id=request_id,
            experiment_id=experiment_id,
            timestamp_ms=timestamp_ms,
            execution_time_ms=None,
            status=TraceStatus.IN_PROGRESS,
            request_metadata=request_metadata,
            tags=tags,
        )
        self._save_trace_info(trace_info, trace_dir)
        return trace_info

    def _save_trace_info(self, trace_info: TraceInfo, trace_dir, overwrite=False):
        """
        TraceInfo is saved into `traces` folder under the experiment, each trace
        is saved in the folder named by its request_id.
        `request_metadata` and `tags` folder store their key-value pairs such that each
        key is the file name, and value is written as the string value.
        Detailed directories structure is as below:
        | - experiment_id
        |   - traces
        |     - request_id1
        |       - trace_info.yaml
        |       - request_metadata
        |         - key
        |       - tags
        |     - request_id2
        |     - ...
        |   - run_id1 ...
        |   - run_id2 ...
        """
        # Save basic trace info to TRACE_INFO_FILE_NAME
        trace_info_dict = self._convert_trace_info_to_dict(trace_info)
        write_yaml(
            trace_dir,
            FileStore.TRACE_INFO_FILE_NAME,
            trace_info_dict,
            overwrite=overwrite,
        )
        # Save request_metadata to its own folder
        self._write_dict_to_trace_sub_folder(
            trace_dir,
            FileStore.TRACE_REQUEST_METADATA_FOLDER_NAME,
            trace_info.request_metadata,
        )
        # Save tags to its own folder
        self._write_dict_to_trace_sub_folder(
            trace_dir, FileStore.TRACE_TAGS_FOLDER_NAME, trace_info.tags
        )

    def _convert_trace_info_to_dict(self, trace_info: TraceInfo):
        """
        Convert trace info to a dictionary for persistence.
        Drop request_metadata and tags as they're saved into separate files.
        """
        trace_info_dict = trace_info.to_dict()
        trace_info_dict.pop("request_metadata", None)
        trace_info_dict.pop("tags", None)
        return trace_info_dict

    def _write_dict_to_trace_sub_folder(self, trace_dir, sub_folder, dictionary):
        mkdir(trace_dir, sub_folder)
        for key, value in dictionary.items():
            # always validate as tag name to make sure the file name is valid
            _validate_tag_name(key)
            tag_path = os.path.join(trace_dir, sub_folder, key)
            # value are written as strings
            write_to(tag_path, self._writeable_value(value))

    def _get_dict_from_trace_sub_folder(self, trace_dir, sub_folder):
        parent_path, files = self._get_resource_files(trace_dir, sub_folder)
        dictionary = {}
        for file_name in files:
            _validate_tag_name(file_name)
            value = read_file(parent_path, file_name)
            dictionary[file_name] = value
        return dictionary

    def end_trace(
        self,
        request_id: str,
        timestamp_ms: int,
        status: TraceStatus,
        request_metadata: dict[str, str],
        tags: dict[str, str],
    ) -> TraceInfo:
        """
        Update the TraceInfo object in the backend store with the completed trace info.

        Args:
            request_id : Unique string identifier of the trace.
            timestamp_ms: End time of the trace, in milliseconds. The execution time field
                in the TraceInfo will be calculated by subtracting the start time from this.
            status: Status of the trace.
            request_metadata: Metadata of the trace. This will be merged with the existing
                metadata logged during the start_trace call.
            tags: Tags of the trace. This will be merged with the existing tags logged
                during the start_trace or set_trace_tag calls.

        Returns:
            The updated TraceInfo object.
        """
        trace_info, trace_dir = self._get_trace_info_and_dir(request_id)
        trace_info.execution_time_ms = timestamp_ms - trace_info.timestamp_ms
        trace_info.status = status
        trace_info.request_metadata.update(request_metadata)
        trace_info.tags.update(tags)
        self._save_trace_info(trace_info, trace_dir, overwrite=True)
        return trace_info

    def get_trace_info(self, request_id: str) -> TraceInfo:
        """
        Get the trace matching the `request_id`.

        Args:
            request_id: String id of the trace to fetch.

        Returns:
            The fetched Trace object, of type ``mlflow.entities.TraceInfo``.
        """
        return self._get_trace_info_and_dir(request_id)[0]

    def _get_trace_info_and_dir(self, request_id: str) -> tuple[TraceInfo, str]:
        trace_dir = self._find_trace_dir(request_id, assert_exists=True)
        trace_info = self._get_trace_info_from_dir(trace_dir)
        if trace_info and trace_info.request_id != request_id:
            raise MlflowException(
                f"Trace with request ID '{request_id}' metadata is in invalid state.",
                databricks_pb2.INVALID_STATE,
            )
        return trace_info, trace_dir

    def _find_trace_dir(self, request_id, assert_exists=False):
        self._check_root_dir()
        all_experiments = self._get_active_experiments(True) + self._get_deleted_experiments(True)
        for experiment_dir in all_experiments:
            traces_dir = os.path.join(experiment_dir, FileStore.TRACES_FOLDER_NAME)
            if exists(traces_dir):
                if traces := find(traces_dir, request_id, full_path=True):
                    return traces[0]
        if assert_exists:
            raise MlflowException(
                f"Trace with request ID '{request_id}' not found",
                RESOURCE_DOES_NOT_EXIST,
            )

    def _get_trace_info_from_dir(self, trace_dir) -> Optional[TraceInfo]:
        if not os.path.exists(os.path.join(trace_dir, FileStore.TRACE_INFO_FILE_NAME)):
            return None
        trace_info_dict = FileStore._read_yaml(trace_dir, FileStore.TRACE_INFO_FILE_NAME)
        trace_info = TraceInfo.from_dict(trace_info_dict)
        trace_info.request_metadata = self._get_dict_from_trace_sub_folder(
            trace_dir, FileStore.TRACE_REQUEST_METADATA_FOLDER_NAME
        )
        trace_info.tags = self._get_dict_from_trace_sub_folder(
            trace_dir, FileStore.TRACE_TAGS_FOLDER_NAME
        )
        return trace_info

    def set_trace_tag(self, request_id: str, key: str, value: str):
        """
        Set a tag on the trace with the given request_id.

        Args:
            request_id: The ID of the trace.
            key: The string key of the tag.
            value: The string value of the tag.
        """
        trace_dir = self._find_trace_dir(request_id, assert_exists=True)
        self._write_dict_to_trace_sub_folder(
            trace_dir, FileStore.TRACE_TAGS_FOLDER_NAME, {key: value}
        )

    def delete_trace_tag(self, request_id: str, key: str):
        """
        Delete a tag on the trace with the given request_id.

        Args:
            request_id: The ID of the trace.
            key: The string key of the tag.
        """
        _validate_tag_name(key)
        trace_dir = self._find_trace_dir(request_id, assert_exists=True)
        tag_path = os.path.join(trace_dir, FileStore.TRACE_TAGS_FOLDER_NAME, key)
        if not exists(tag_path):
            raise MlflowException(
                f"No tag with name: {key} in trace with request_id {request_id}.",
                RESOURCE_DOES_NOT_EXIST,
            )
        os.remove(tag_path)

    def _delete_traces(
        self,
        experiment_id: str,
        max_timestamp_millis: Optional[int] = None,
        max_traces: Optional[int] = None,
        request_ids: Optional[list[str]] = None,
    ) -> int:
        """
        Delete traces based on the specified criteria.

        - Either `max_timestamp_millis` or `request_ids` must be specified, but not both.
        - `max_traces` can't be specified if `request_ids` is specified.

        Args:
            experiment_id: ID of the associated experiment.
            max_timestamp_millis: The maximum timestamp in milliseconds since the UNIX epoch for
                deleting traces. Traces older than or equal to this timestamp will be deleted.
            max_traces: The maximum number of traces to delete. If max_traces is specified, and
                it is less than the number of traces that would be deleted based on the
                max_timestamp_millis, the oldest traces will be deleted first.
            request_ids: A set of request IDs to delete.

        Returns:
            The number of traces deleted.
        """
        experiment_path = self._get_experiment_path(experiment_id, assert_exists=True)
        traces_path = os.path.join(experiment_path, FileStore.TRACES_FOLDER_NAME)
        deleted_traces = 0
        if max_timestamp_millis:
            trace_paths = list_all(traces_path, lambda x: os.path.isdir(x), full_path=True)
            trace_info_and_paths = []
            for trace_path in trace_paths:
                try:
                    trace_info = self._get_trace_info_from_dir(trace_path)
                    if trace_info and trace_info.timestamp_ms <= max_timestamp_millis:
                        trace_info_and_paths.append((trace_info, trace_path))
                except MissingConfigException as e:
                    # trap malformed trace exception and log warning
                    request_id = os.path.basename(trace_path)
                    _logger.warning(
                        f"Malformed trace with request_id '{request_id}'. Detailed error {e}",
                        exc_info=_logger.isEnabledFor(logging.DEBUG),
                    )
            trace_info_and_paths.sort(key=lambda x: x[0].timestamp_ms)
            # if max_traces is not None then it must > 0
            deleted_traces = min(len(trace_info_and_paths), max_traces or len(trace_info_and_paths))
            trace_info_and_paths = trace_info_and_paths[:deleted_traces]
            for _, trace_path in trace_info_and_paths:
                shutil.rmtree(trace_path)
            return deleted_traces
        if request_ids:
            for request_id in request_ids:
                trace_path = os.path.join(traces_path, request_id)
                # Do not throw if the trace doesn't exist
                if exists(trace_path):
                    shutil.rmtree(trace_path)
                    deleted_traces += 1
            return deleted_traces

    def search_traces(
        self,
        experiment_ids: list[str],
        filter_string: Optional[str] = None,
        max_results: int = SEARCH_TRACES_DEFAULT_MAX_RESULTS,
        order_by: Optional[list[str]] = None,
        page_token: Optional[str] = None,
    ):
        """
        Return traces that match the given list of search expressions within the experiments.

        Args:
            experiment_ids: List of experiment ids to scope the search.
            filter_string: A search filter string. Supported filter keys are `name`,
                           `status`, `timestamp_ms` and `tags`.
            max_results: Maximum number of traces desired.
            order_by: List of order_by clauses. Supported sort key is `timestamp_ms`. By default
                      we sort by timestamp_ms DESC.
            page_token: Token specifying the next page of results. It should be obtained from
                a ``search_traces`` call.

        Returns:
            A tuple of a list of :py:class:`TraceInfo <mlflow.entities.TraceInfo>` objects that
            satisfy the search expressions and a pagination token for the next page of results.
            If the underlying tracking store supports pagination, the token for the
            next page may be obtained via the ``token`` attribute of the returned object; however,
            some store implementations may not support pagination and thus the returned token would
            not be meaningful in such cases.
        """
        if max_results > SEARCH_MAX_RESULTS_THRESHOLD:
            raise MlflowException(
                "Invalid value for request parameter max_results. It must be at "
                f"most {SEARCH_MAX_RESULTS_THRESHOLD}, but got value {max_results}",
                INVALID_PARAMETER_VALUE,
            )
        traces = []
        for experiment_id in experiment_ids:
            trace_infos = self._list_trace_infos(experiment_id)
            traces.extend(trace_infos)
        filtered = SearchTraceUtils.filter(traces, filter_string)
        sorted_traces = SearchTraceUtils.sort(filtered, order_by)
        traces, next_page_token = SearchTraceUtils.paginate(sorted_traces, page_token, max_results)
        return traces, next_page_token

    def _list_trace_infos(self, experiment_id):
        experiment_path = self._get_experiment_path(experiment_id, assert_exists=True)
        traces_path = os.path.join(experiment_path, FileStore.TRACES_FOLDER_NAME)
        if not os.path.exists(traces_path):
            return []
        trace_paths = list_all(traces_path, lambda x: os.path.isdir(x), full_path=True)
        trace_infos = []
        for trace_path in trace_paths:
            try:
                if trace_info := self._get_trace_info_from_dir(trace_path):
                    trace_infos.append(trace_info)
            except MissingConfigException as e:
                # trap malformed trace exception and log warning
                request_id = os.path.basename(trace_path)
                logging.warning(
                    f"Malformed trace with request_id '{request_id}'. Detailed error {e}",
                    exc_info=_logger.isEnabledFor(logging.DEBUG),
                )
        return trace_infos

    def create_logged_model(
        self,
        experiment_id: str,
        name: Optional[str] = None,
        source_run_id: Optional[str] = None,
        tags: Optional[List[LoggedModelTag]] = None,
        params: Optional[List[LoggedModelParameter]] = None,
        model_type: Optional[str] = None,
    ) -> LoggedModel:
        """
        Create a new logged model.

        Args:
            experiment_id: ID of the experiment to which the model belongs.
            name: Name of the model. If not specified, a random name will be generated.
            source_run_id: ID of the run that produced the model.
            tags: Tags to set on the model.
            params: Parameters to set on the model.
            model_type: Type of the model.

        Returns:
            The created model.
        """
        experiment_id = FileStore.DEFAULT_EXPERIMENT_ID if experiment_id is None else experiment_id
        experiment = self.get_experiment(experiment_id)
        if experiment is None:
            raise MlflowException(
                f"Could not create model under experiment with ID {experiment_id} - no such "
                "experiment exists." % experiment_id,
                databricks_pb2.RESOURCE_DOES_NOT_EXIST,
            )
        if experiment.lifecycle_stage != LifecycleStage.ACTIVE:
            raise MlflowException(
                f"Could not create model under non-active experiment with ID {experiment_id}.",
                databricks_pb2.INVALID_STATE,
            )
        for param in params or []:
            _validate_param(param.key, param.value)

        name = name or _generate_random_name()
        model_id = str(uuid.uuid4())
        artifact_location = self._get_model_artifact_dir(experiment_id, model_id)
        creation_timestamp = int(time.time() * 1000)
        model = LoggedModel(
            experiment_id=experiment_id,
            model_id=model_id,
            name=name,
            artifact_location=artifact_location,
            creation_timestamp=creation_timestamp,
            last_updated_timestamp=creation_timestamp,
            source_run_id=source_run_id,
            status=LoggedModelStatus.PENDING,
            tags=tags,
            params=params,
            model_type=model_type,
        )

        # Persist model metadata and create directories for logging metrics, tags
        model_dir = self._get_model_dir(experiment_id, model_id)
        mkdir(model_dir)
        model_info_dict: Dict[str, Any] = self._make_persisted_model_dict(model)
        write_yaml(model_dir, FileStore.META_DATA_FILE_NAME, model_info_dict)
        mkdir(model_dir, FileStore.METRICS_FOLDER_NAME)
        self.set_logged_model_tags(model_id=model_id, tags=tags or [])

        return self.get_logged_model(model_id=model_id)

    def finalize_logged_model(self, model_id: str, status: LoggedModelStatus) -> LoggedModel:
        """
        Finalize a model by updating its status.

        Args:
            model_id: ID of the model to finalize.
            status: Final status to set on the model.

        Returns:
            The updated model.
        """
        if status != LoggedModelStatus.READY:
            raise MlflowException(
                f"Invalid model status: {status}. Expected statuses: [{LoggedModelStatus.READY}]",
                databricks_pb2.INVALID_PARAMETER_VALUE,
            )
        model_dict = self._get_model_dict(model_id)
        model = LoggedModel.from_dictionary(model_dict)
        model.status = status
        model.last_updated_timestamp = int(time.time() * 1000)
        model_dir = self._get_model_dir(model.experiment_id, model.model_id)
        model_info_dict = self._make_persisted_model_dict(model)
        write_yaml(model_dir, FileStore.META_DATA_FILE_NAME, model_info_dict, overwrite=True)
        return self.get_logged_model(model_id)

    def set_logged_model_tags(self, model_id: str, tags: List[LoggedModelTag]) -> None:
        """
        Set tags on the specified logged model.

        Args:
            model_id: ID of the model.
            tags: Tags to set on the model.

        Returns:
            None
        """
        model = self.get_logged_model(model_id)
        for tag in tags:
            _validate_tag_name(tag.key)
            tag_path = os.path.join(
                self._get_model_dir(model.experiment_id, model.model_id),
                FileStore.TAGS_FOLDER_NAME,
                tag.key,
            )
            make_containing_dirs(tag_path)
            # Don't add trailing newline
            write_to(tag_path, self._writeable_value(tag.value))

    def get_logged_model(self, model_id: str) -> LoggedModel:
        """
        Fetch the logged model with the specified ID.

        Args:
            model_id: ID of the model to fetch.

        Returns:
            The fetched model.
        """
        return LoggedModel.from_dictionary(self._get_model_dict(model_id))

    def _get_model_artifact_dir(self, experiment_id: str, model_id: str) -> str:
        return append_to_uri_path(
            self.get_experiment(experiment_id).artifact_location,
            FileStore.MODELS_FOLDER_NAME,
            model_id,
            FileStore.ARTIFACTS_FOLDER_NAME,
        )

    def _make_persisted_model_dict(self, model: LoggedModel) -> Dict[str, Any]:
        model_dict = model.to_dictionary()
        model_dict.pop("tags", None)
        model_dict.pop("metrics", None)
        return model_dict

    def _get_model_dict(self, model_id: str) -> Dict[str, Any]:
        exp_id, model_dir = self._find_model_root(model_id)
        if model_dir is None:
            raise MlflowException(
                f"Model '{model_id}' not found", databricks_pb2.RESOURCE_DOES_NOT_EXIST
            )
        model_dict: Dict[str, Any] = self._get_model_info_from_dir(model_dir)
        if model_dict["experiment_id"] != exp_id:
            raise MlflowException(
                f"Model '{model_id}' metadata is in invalid state.", databricks_pb2.INVALID_STATE
            )
        return model_dict

    def _get_model_dir(self, experiment_id: str, model_id: str) -> str:
        if not self._has_experiment(experiment_id):
            return None
        return os.path.join(
            self._get_experiment_path(experiment_id, assert_exists=True),
            FileStore.MODELS_FOLDER_NAME,
            model_id,
        )

    def _find_model_root(self, model_id):
        self._check_root_dir()
        all_experiments = self._get_active_experiments(False) + self._get_deleted_experiments(False)
        for experiment_dir in all_experiments:
            models_dir_path = os.path.join(
                self.root_directory, experiment_dir, FileStore.MODELS_FOLDER_NAME
            )
            models = find(models_dir_path, model_id, full_path=True)
            if len(models) == 0:
                continue
            return os.path.basename(os.path.dirname(os.path.abspath(models_dir_path))), models[0]
        return None, None

    def _get_model_from_dir(self, model_dir: str) -> LoggedModel:
        return LoggedModel.from_dictionary(self._get_model_info_from_dir(model_dir))

    def _get_model_info_from_dir(self, model_dir: str) -> Dict[str, Any]:
        model_dict = FileStore._read_yaml(model_dir, FileStore.META_DATA_FILE_NAME)
        model_dict["tags"] = self._get_all_model_tags(model_dir)
        model_dict["metrics"] = self._get_all_model_metrics(
            model_id=model_dict["model_id"], model_dir=model_dir
        )
        return model_dict

    def _get_all_model_tags(self, model_dir: str) -> List[LoggedModelTag]:
        parent_path, tag_files = self._get_resource_files(model_dir, FileStore.TAGS_FOLDER_NAME)
        tags = []
        for tag_file in tag_files:
            tags.append(self._get_tag_from_file(parent_path, tag_file))
        return tags

    def _get_all_model_metrics(self, model_id: str, model_dir: str) -> List[Metric]:
        parent_path, metric_files = self._get_resource_files(
            model_dir, FileStore.METRICS_FOLDER_NAME
        )
        metrics = []
        for metric_file in metric_files:
            metrics.extend(
                FileStore._get_model_metrics_from_file(
                    model_id=model_id, parent_path=parent_path, metric_name=metric_file
                )
            )
        return metrics

    @staticmethod
    def _get_model_metrics_from_file(
        model_id: str, parent_path: str, metric_name: str
    ) -> List[Metric]:
        _validate_metric_name(metric_name)
        metric_objs = [
            FileStore._get_model_metric_from_line(model_id, metric_name, line)
            for line in read_file_lines(parent_path, metric_name)
        ]
        if len(metric_objs) == 0:
            raise ValueError(f"Metric '{metric_name}' is malformed. No data found.")

        # Group metrics by (dataset_name, dataset_digest)
        grouped_metrics = defaultdict(list)
        for metric in metric_objs:
            key = (metric.dataset_name, metric.dataset_digest)
            grouped_metrics[key].append(metric)

        # Compute the max for each group
        return [
            max(group, key=lambda m: (m.step, m.timestamp, m.value))
            for group in grouped_metrics.values()
        ]

    @staticmethod
    def _get_model_metric_from_line(model_id: str, metric_name: str, metric_line: str) -> Metric:
        metric_parts = metric_line.strip().split(" ")
        if len(metric_parts) not in [4, 6]:
            raise MlflowException(
                f"Metric '{metric_name}' is malformed; persisted metric data contained "
                f"{len(metric_parts)} fields. Expected 4 or 6 fields.",
                databricks_pb2.INTERNAL_ERROR,
            )
        ts = int(metric_parts[0])
        val = float(metric_parts[1])
        step = int(metric_parts[2])
        run_id = str(metric_parts[3])
        dataset_name = str(metric_parts[4]) if len(metric_parts) == 6 else None
        dataset_digest = str(metric_parts[5]) if len(metric_parts) == 6 else None
        # TODO: Read run ID from the metric file and pass it to the Metric constructor
        return Metric(
            key=metric_name,
            value=val,
            timestamp=ts,
            step=step,
            model_id=model_id,
            dataset_name=dataset_name,
            dataset_digest=dataset_digest,
            run_id=run_id,
        )

    def search_logged_models(
        self,
        experiment_ids: List[str],
        filter_string: Optional[str] = None,
        max_results: Optional[int] = None,
        order_by: Optional[List[Dict[str, Any]]] = None,
        page_token: Optional[str] = None,
    ) -> List[LoggedModel]:
        """
        Search for logged models that match the specified search criteria.

        Args:
            experiment_ids: List of experiment ids to scope the search.
            filter_string: A search filter string.
            max_results: Maximum number of logged models desired.
            order_by: List of dictionaries to specify the ordering of the search results.
                The following fields are supported:

                field_name (str): Required. Name of the field to order by, e.g. "metrics.accuracy".
                ascending: (bool): Optional. Whether the order is ascending or not.
                dataset_name: (str): Optional. If ``field_name`` refers to a metric, this field
                    specifies the name of the dataset associated with the metric. Only metrics
                    associated with the specified dataset name will be considered for ordering.
                    This field may only be set if ``field_name`` refers to a metric.
                dataset_digest (str): Optional. If ``field_name`` refers to a metric, this field
                    specifies the digest of the dataset associated with the metric. Only metrics
                    associated with the specified dataset name and digest will be considered for
                    ordering. This field may only be set if ``dataset_name`` is also set.
            page_token: Token specifying the next page of results.

        Returns:
            A :py:class:`PagedList <mlflow.store.entities.PagedList>` of
            :py:class:`LoggedModel <mlflow.entities.LoggedModel>` objects.
        """
        all_models = []
        for experiment_id in experiment_ids:
            models = self._list_models(experiment_id)
            all_models.extend(models)
        filtered = SearchUtils.filter_logged_models(models, filter_string)
        return SearchUtils.sort_logged_models(filtered, order_by)[:max_results]

    def _list_models(self, experiment_id: str) -> List[LoggedModel]:
        self._check_root_dir()
        if not self._has_experiment(experiment_id):
            return []
        experiment_dir = self._get_experiment_path(experiment_id, assert_exists=True)
        model_dirs = list_all(
            os.path.join(experiment_dir, FileStore.MODELS_FOLDER_NAME),
            filter_func=lambda x: all(
                os.path.basename(os.path.normpath(x)) != reservedFolderName
                for reservedFolderName in FileStore.RESERVED_EXPERIMENT_FOLDERS
            )
            and os.path.isdir(x),
            full_path=True,
        )
        models = []
        for m_dir in model_dirs:
            try:
                # trap and warn known issues, will raise unexpected exceptions to caller
                model = self._get_model_from_dir(m_dir)
                if model.experiment_id != experiment_id:
                    logging.warning(
                        "Wrong experiment ID (%s) recorded for model '%s'. "
                        "It should be %s. Model will be ignored.",
                        str(model.experiment_id),
                        str(model.model_id),
                        str(experiment_id),
                        exc_info=True,
                    )
                    continue
                models.append(model)
            except MissingConfigException as exc:
                # trap malformed model exception and log
                # this is at debug level because if the same store is used for
                # artifact storage, it's common the folder is not a run folder
                m_id = os.path.basename(m_dir)
                logging.debug(
                    "Malformed model '%s'. Detailed error %s", m_id, str(exc), exc_info=True
                )
        return models<|MERGE_RESOLUTION|>--- conflicted
+++ resolved
@@ -7,11 +7,7 @@
 import uuid
 from collections import defaultdict
 from dataclasses import dataclass
-<<<<<<< HEAD
-from typing import Any, Dict, List, NamedTuple, Optional, Tuple
-=======
-from typing import NamedTuple, Optional
->>>>>>> 0cf210ea
+from typing import Any, NamedTuple, Optional
 
 from mlflow.entities import (
     Dataset,
@@ -1210,16 +1206,12 @@
         except Exception as e:
             raise MlflowException(e, INTERNAL_ERROR)
 
-<<<<<<< HEAD
     def log_inputs(
         self,
         run_id: str,
-        datasets: Optional[List[DatasetInput]] = None,
-        models: Optional[List[LoggedModelInput]] = None,
+        datasets: Optional[list[DatasetInput]] = None,
+        models: Optional[list[LoggedModelInput]] = None,
     ):
-=======
-    def log_inputs(self, run_id: str, datasets: Optional[list[DatasetInput]] = None):
->>>>>>> 0cf210ea
         """
         Log inputs, such as datasets and models, to the specified run.
 
@@ -1281,7 +1273,7 @@
                 )
                 fs_input.write_yaml(input_dir, FileStore.META_DATA_FILE_NAME)
 
-    def log_outputs(self, run_id: str, models: List[LoggedModelOutput]):
+    def log_outputs(self, run_id: str, models: list[LoggedModelOutput]):
         """
         Log outputs, such as models, to the specified run.
 
@@ -1368,7 +1360,7 @@
         source_id: str
         destination_type: int
         destination_id: str
-        tags: Dict[str, str]
+        tags: dict[str, str]
         step: int
 
         def write_yaml(self, root: str, file_name: str):
@@ -1407,7 +1399,7 @@
 
     def _get_dataset_inputs(
         self, run_info: RunInfo, inputs_parent_path: str, experiment_dir_path: str
-    ) -> List[DatasetInput]:
+    ) -> list[DatasetInput]:
         datasets_parent_path = os.path.join(experiment_dir_path, FileStore.DATASETS_FOLDER_NAME)
         if not os.path.exists(datasets_parent_path):
             return []
@@ -1446,7 +1438,7 @@
 
     def _get_model_inputs(
         self, inputs_parent_path: str, experiment_dir_path: str
-    ) -> List[LoggedModelInput]:
+    ) -> list[LoggedModelInput]:
         model_inputs = []
         for input_dir in os.listdir(inputs_parent_path):
             input_dir_full_path = os.path.join(inputs_parent_path, input_dir)
@@ -1473,7 +1465,7 @@
 
     def _get_model_outputs(
         self, outputs_parent_path: str, experiment_dir: str
-    ) -> List[LoggedModelOutput]:
+    ) -> list[LoggedModelOutput]:
         model_outputs = []
         for output_dir in os.listdir(outputs_parent_path):
             output_dir_full_path = os.path.join(outputs_parent_path, output_dir)
@@ -1945,8 +1937,8 @@
         experiment_id: str,
         name: Optional[str] = None,
         source_run_id: Optional[str] = None,
-        tags: Optional[List[LoggedModelTag]] = None,
-        params: Optional[List[LoggedModelParameter]] = None,
+        tags: Optional[list[LoggedModelTag]] = None,
+        params: Optional[list[LoggedModelParameter]] = None,
         model_type: Optional[str] = None,
     ) -> LoggedModel:
         """
@@ -2000,7 +1992,7 @@
         # Persist model metadata and create directories for logging metrics, tags
         model_dir = self._get_model_dir(experiment_id, model_id)
         mkdir(model_dir)
-        model_info_dict: Dict[str, Any] = self._make_persisted_model_dict(model)
+        model_info_dict: dict[str, Any] = self._make_persisted_model_dict(model)
         write_yaml(model_dir, FileStore.META_DATA_FILE_NAME, model_info_dict)
         mkdir(model_dir, FileStore.METRICS_FOLDER_NAME)
         self.set_logged_model_tags(model_id=model_id, tags=tags or [])
@@ -2032,7 +2024,7 @@
         write_yaml(model_dir, FileStore.META_DATA_FILE_NAME, model_info_dict, overwrite=True)
         return self.get_logged_model(model_id)
 
-    def set_logged_model_tags(self, model_id: str, tags: List[LoggedModelTag]) -> None:
+    def set_logged_model_tags(self, model_id: str, tags: list[LoggedModelTag]) -> None:
         """
         Set tags on the specified logged model.
 
@@ -2075,19 +2067,19 @@
             FileStore.ARTIFACTS_FOLDER_NAME,
         )
 
-    def _make_persisted_model_dict(self, model: LoggedModel) -> Dict[str, Any]:
+    def _make_persisted_model_dict(self, model: LoggedModel) -> dict[str, Any]:
         model_dict = model.to_dictionary()
         model_dict.pop("tags", None)
         model_dict.pop("metrics", None)
         return model_dict
 
-    def _get_model_dict(self, model_id: str) -> Dict[str, Any]:
+    def _get_model_dict(self, model_id: str) -> dict[str, Any]:
         exp_id, model_dir = self._find_model_root(model_id)
         if model_dir is None:
             raise MlflowException(
                 f"Model '{model_id}' not found", databricks_pb2.RESOURCE_DOES_NOT_EXIST
             )
-        model_dict: Dict[str, Any] = self._get_model_info_from_dir(model_dir)
+        model_dict: dict[str, Any] = self._get_model_info_from_dir(model_dir)
         if model_dict["experiment_id"] != exp_id:
             raise MlflowException(
                 f"Model '{model_id}' metadata is in invalid state.", databricks_pb2.INVALID_STATE
@@ -2119,7 +2111,7 @@
     def _get_model_from_dir(self, model_dir: str) -> LoggedModel:
         return LoggedModel.from_dictionary(self._get_model_info_from_dir(model_dir))
 
-    def _get_model_info_from_dir(self, model_dir: str) -> Dict[str, Any]:
+    def _get_model_info_from_dir(self, model_dir: str) -> dict[str, Any]:
         model_dict = FileStore._read_yaml(model_dir, FileStore.META_DATA_FILE_NAME)
         model_dict["tags"] = self._get_all_model_tags(model_dir)
         model_dict["metrics"] = self._get_all_model_metrics(
@@ -2127,14 +2119,14 @@
         )
         return model_dict
 
-    def _get_all_model_tags(self, model_dir: str) -> List[LoggedModelTag]:
+    def _get_all_model_tags(self, model_dir: str) -> list[LoggedModelTag]:
         parent_path, tag_files = self._get_resource_files(model_dir, FileStore.TAGS_FOLDER_NAME)
         tags = []
         for tag_file in tag_files:
             tags.append(self._get_tag_from_file(parent_path, tag_file))
         return tags
 
-    def _get_all_model_metrics(self, model_id: str, model_dir: str) -> List[Metric]:
+    def _get_all_model_metrics(self, model_id: str, model_dir: str) -> list[Metric]:
         parent_path, metric_files = self._get_resource_files(
             model_dir, FileStore.METRICS_FOLDER_NAME
         )
@@ -2150,7 +2142,7 @@
     @staticmethod
     def _get_model_metrics_from_file(
         model_id: str, parent_path: str, metric_name: str
-    ) -> List[Metric]:
+    ) -> list[Metric]:
         _validate_metric_name(metric_name)
         metric_objs = [
             FileStore._get_model_metric_from_line(model_id, metric_name, line)
@@ -2200,12 +2192,12 @@
 
     def search_logged_models(
         self,
-        experiment_ids: List[str],
+        experiment_ids: list[str],
         filter_string: Optional[str] = None,
         max_results: Optional[int] = None,
-        order_by: Optional[List[Dict[str, Any]]] = None,
+        order_by: Optional[list[list[str, Any]]] = None,
         page_token: Optional[str] = None,
-    ) -> List[LoggedModel]:
+    ) -> list[LoggedModel]:
         """
         Search for logged models that match the specified search criteria.
 
@@ -2239,7 +2231,7 @@
         filtered = SearchUtils.filter_logged_models(models, filter_string)
         return SearchUtils.sort_logged_models(filtered, order_by)[:max_results]
 
-    def _list_models(self, experiment_id: str) -> List[LoggedModel]:
+    def _list_models(self, experiment_id: str) -> list[LoggedModel]:
         self._check_root_dir()
         if not self._has_experiment(experiment_id):
             return []
