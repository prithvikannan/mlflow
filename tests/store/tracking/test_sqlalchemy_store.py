import json
import math
import os
import pathlib
import re
import shutil
import tempfile
import time
import unittest
import uuid
from concurrent.futures import ThreadPoolExecutor
from pathlib import Path
from typing import List, Union
from unittest import mock

import pytest
import sqlalchemy
from packaging.version import Version

import mlflow
import mlflow.db
import mlflow.store.db.base_sql_model
from mlflow import entities
from mlflow.entities import (
    Experiment,
    ExperimentTag,
    Metric,
    Param,
    RunStatus,
    RunTag,
    SourceType,
    ViewType,
    _DatasetSummary,
)
from mlflow.environment_variables import MLFLOW_TRACKING_URI
from mlflow.exceptions import MlflowException
from mlflow.protos.databricks_pb2 import (
    BAD_REQUEST,
    INVALID_PARAMETER_VALUE,
    RESOURCE_DOES_NOT_EXIST,
    TEMPORARILY_UNAVAILABLE,
    ErrorCode,
)
from mlflow.store.db.db_types import MSSQL, MYSQL, POSTGRES, SQLITE
from mlflow.store.db.utils import (
    _get_latest_schema_revision,
    _get_schema_version,
)
from mlflow.store.tracking import SEARCH_MAX_RESULTS_DEFAULT
from mlflow.store.tracking.dbmodels import models
from mlflow.store.tracking.dbmodels.initial_models import Base as InitialBase
from mlflow.store.tracking.dbmodels.models import (
    SqlDataset,
    SqlExperiment,
    SqlExperimentTag,
    SqlInput,
    SqlInputTag,
    SqlLatestMetric,
    SqlMetric,
    SqlParam,
    SqlRun,
    SqlTag,
)
from mlflow.store.tracking.sqlalchemy_store import SqlAlchemyStore, _get_orderby_clauses
from mlflow.utils import mlflow_tags
from mlflow.utils.file_utils import TempDir
from mlflow.utils.mlflow_tags import MLFLOW_DATASET_CONTEXT, MLFLOW_RUN_NAME
from mlflow.utils.name_utils import _GENERATOR_PREDICATES
from mlflow.utils.os import is_windows
from mlflow.utils.time import get_current_time_millis
from mlflow.utils.uri import extract_db_type_from_uri

from tests.integration.utils import invoke_cli_runner
from tests.store.tracking import AbstractStoreTest
from tests.store.tracking.test_file_store import assert_dataset_inputs_equal

DB_URI = "sqlite:///"
ARTIFACT_URI = "artifact_folder"

pytestmark = pytest.mark.notrackingurimock


def db_types_and_drivers():
    d = {
        "sqlite": [
            "pysqlite",
            "pysqlcipher",
        ],
        "postgresql": [
            "psycopg2",
            "pg8000",
            "psycopg2cffi",
            "pypostgresql",
            "pygresql",
            "zxjdbc",
        ],
        "mysql": [
            "mysqldb",
            "pymysql",
            "mysqlconnector",
            "cymysql",
            "oursql",
            "gaerdbms",
            "pyodbc",
            "zxjdbc",
        ],
        "mssql": [
            "pyodbc",
            "mxodbc",
            "pymssql",
            "zxjdbc",
            "adodbapi",
        ],
    }
    for db_type, drivers in d.items():
        for driver in drivers:
            yield db_type, driver


@pytest.mark.parametrize(("db_type", "driver"), db_types_and_drivers())
def test_correct_db_type_from_uri(db_type, driver):
    assert extract_db_type_from_uri(f"{db_type}+{driver}://...") == db_type
    # try the driver-less version, which will revert SQLAlchemy to the default driver
    assert extract_db_type_from_uri(f"{db_type}://...") == db_type


@pytest.mark.parametrize(
    "db_uri",
    [
        "oracle://...",
        "oracle+cx_oracle://...",
        "snowflake://...",
        "://...",
        "abcdefg",
    ],
)
def test_fail_on_unsupported_db_type(db_uri):
    with pytest.raises(MlflowException, match=r"Invalid database engine"):
        extract_db_type_from_uri(db_uri)


def test_fail_on_multiple_drivers():
    with pytest.raises(MlflowException, match=r"Invalid database URI"):
        extract_db_type_from_uri("mysql+pymsql+pyodbc://...")


@pytest.fixture
def store(tmp_path: Path) -> SqlAlchemyStore:
    store = _get_store(tmp_path)
    yield store
    _cleanup_database(store)


def _get_store(tmp_path: Path):
    db_uri = MLFLOW_TRACKING_URI.get() or f"{DB_URI}{tmp_path / 'temp.db'}"
    artifact_uri = tmp_path / "artifacts"
    artifact_uri.mkdir(exist_ok=True)
    return SqlAlchemyStore(db_uri, artifact_uri.as_uri())


def _get_query_to_reset_experiment_id(store: SqlAlchemyStore):
    dialect = store._get_dialect()
    if dialect == POSTGRES:
        return "ALTER SEQUENCE experiments_experiment_id_seq RESTART WITH 1"
    elif dialect == MYSQL:
        return "ALTER TABLE experiments AUTO_INCREMENT = 1"
    elif dialect == MSSQL:
        return "DBCC CHECKIDENT (experiments, RESEED, 0)"
    elif dialect == SQLITE:
        # In SQLite, deleting all experiments resets experiment_id
        return None
    raise ValueError(f"Invalid dialect: {dialect}")


def _cleanup_database(store: SqlAlchemyStore):
    with store.ManagedSessionMaker() as session:
        # Delete all rows in all tables
        for model in (
            SqlParam,
            SqlMetric,
            SqlLatestMetric,
            SqlTag,
            SqlInputTag,
            SqlInput,
            SqlDataset,
            SqlRun,
            SqlExperimentTag,
            SqlExperiment,
        ):
            session.query(model).delete()

        # Reset experiment_id to start at 1
        if reset_experiment_id := _get_query_to_reset_experiment_id(store):
            session.execute(sqlalchemy.sql.text(reset_experiment_id))


def _experiment_factory(names, store: SqlAlchemyStore) -> Union[str, List]:
    if isinstance(names, (list, tuple)):
        ids = []
        for name in names:
            # Sleep to ensure each experiment has a unique creation_time for
            # deterministic experiment search results
            time.sleep(0.001)
            ids.append(store.create_experiment(name=name))
        return ids

    time.sleep(0.001)
    return store.create_experiment(name=names)


<<<<<<< HEAD
=======
def _get_run_configs(experiment_id=None, tags=None, start_time=None):
    return {
        "experiment_id": experiment_id,
        "user_id": "Anderson",
        "start_time": start_time or get_current_time_millis(),
        "tags": tags,
        "run_name": "name",
    }


def _run_factory(store: SqlAlchemyStore, config=None):
    if not config:
        config = _get_run_configs()
    if not config.get("experiment_id", None):
        config["experiment_id"] = _create_experiments(store, "test exp")

    return store.create_run(**config)


>>>>>>> 4b68dacd
def test_default_experiment(store: SqlAlchemyStore):
    experiments = store.search_experiments()
    assert len(experiments) == 1

    first = experiments[0]
    assert first.experiment_id == "0"
    assert first.name == "Default"


def test_default_experiment_lifecycle(store: SqlAlchemyStore, tmp_path):
    default_experiment = store.get_experiment(experiment_id=0)
    assert default_experiment.name == Experiment.DEFAULT_EXPERIMENT_NAME
    assert default_experiment.lifecycle_stage == entities.LifecycleStage.ACTIVE

    _experiment_factory("aNothEr", store)
    all_experiments = [e.name for e in store.search_experiments()]
    assert set(all_experiments) == {"aNothEr", "Default"}

    store.delete_experiment(0)

    assert [e.name for e in store.search_experiments()] == ["aNothEr"]
    another = store.get_experiment(1)
    assert another.name == "aNothEr"

    default_experiment = store.get_experiment(experiment_id=0)
    assert default_experiment.name == Experiment.DEFAULT_EXPERIMENT_NAME
    assert default_experiment.lifecycle_stage == entities.LifecycleStage.DELETED

    # destroy SqlStore and make a new one
    del store
    store = _get_store(tmp_path)

    # test that default experiment is not reactivated
    default_experiment = store.get_experiment(experiment_id=0)
    assert default_experiment.name == Experiment.DEFAULT_EXPERIMENT_NAME
    assert default_experiment.lifecycle_stage == entities.LifecycleStage.DELETED

    assert [e.name for e in store.search_experiments()] == ["aNothEr"]
    all_experiments = [e.name for e in store.search_experiments(ViewType.ALL)]
    assert set(all_experiments) == {"aNothEr", "Default"}

    # ensure that experiment ID dor active experiment is unchanged
    another = store.get_experiment(1)
    assert another.name == "aNothEr"


<<<<<<< HEAD
=======
def test_raise_duplicate_experiments(store: SqlAlchemyStore):
    with pytest.raises(Exception, match=r"Experiment\(name=.+\) already exists"):
        _create_experiments(store, ["test", "test"])


def test_raise_experiment_dont_exist(store: SqlAlchemyStore):
    with pytest.raises(Exception, match=r"No Experiment with id=.+ exists"):
        store.get_experiment(experiment_id=100)


def test_delete_experiment(store: SqlAlchemyStore):
    experiments = _create_experiments(store, ["morty", "rick", "rick and morty"])

    all_experiments = store.search_experiments()
    assert len(all_experiments) == len(experiments) + 1  # default

    exp_id = experiments[0]
    exp = store.get_experiment(exp_id)
    time.sleep(0.01)
    store.delete_experiment(exp_id)

    updated_exp = store.get_experiment(exp_id)
    assert updated_exp.lifecycle_stage == entities.LifecycleStage.DELETED

    assert len(store.search_experiments()) == len(all_experiments) - 1
    assert updated_exp.last_update_time > exp.last_update_time


def test_delete_restore_experiment_with_runs(store: SqlAlchemyStore):
    experiment_id = _create_experiments(store, "test exp")
    run1 = _run_factory(store, config=_get_run_configs(experiment_id)).info.run_id
    run2 = _run_factory(store, config=_get_run_configs(experiment_id)).info.run_id
    store.delete_run(run1)
    run_ids = [run1, run2]

    store.delete_experiment(experiment_id)

    updated_exp = store.get_experiment(experiment_id)
    assert updated_exp.lifecycle_stage == entities.LifecycleStage.DELETED

    deleted_run_list = store.search_runs(
        experiment_ids=[experiment_id],
        filter_string="",
        run_view_type=ViewType.DELETED_ONLY,
    )

    assert len(deleted_run_list) == 2
    for deleted_run in deleted_run_list:
        assert deleted_run.info.lifecycle_stage == entities.LifecycleStage.DELETED
        assert deleted_run.info.experiment_id in experiment_id
        assert deleted_run.info.run_id in run_ids
        with store.ManagedSessionMaker() as session:
            assert store._get_run(session, deleted_run.info.run_id).deleted_time is not None

    store.restore_experiment(experiment_id)

    updated_exp = store.get_experiment(experiment_id)
    assert updated_exp.lifecycle_stage == entities.LifecycleStage.ACTIVE

    restored_run_list = store.search_runs(
        experiment_ids=[experiment_id],
        filter_string="",
        run_view_type=ViewType.ACTIVE_ONLY,
    )

    assert len(restored_run_list) == 2
    for restored_run in restored_run_list:
        assert restored_run.info.lifecycle_stage == entities.LifecycleStage.ACTIVE
        with store.ManagedSessionMaker() as session:
            assert store._get_run(session, restored_run.info.run_id).deleted_time is None
        assert restored_run.info.experiment_id in experiment_id
        assert restored_run.info.run_id in run_ids


def test_get_experiment(store: SqlAlchemyStore):
    name = "goku"
    experiment_id = _create_experiments(store, name)
    actual = store.get_experiment(experiment_id)
    assert actual.name == name
    assert actual.experiment_id == experiment_id

    actual_by_name = store.get_experiment_by_name(name)
    assert actual_by_name.name == name
    assert actual_by_name.experiment_id == experiment_id
    assert store.get_experiment_by_name("idontexist") is None


def test_search_experiments_view_type(store: SqlAlchemyStore):
    experiment_names = ["a", "b"]
    experiment_ids = _create_experiments(store, experiment_names)
    store.delete_experiment(experiment_ids[1])

    experiments = store.search_experiments(view_type=ViewType.ACTIVE_ONLY)
    assert [e.name for e in experiments] == ["a", "Default"]
    experiments = store.search_experiments(view_type=ViewType.DELETED_ONLY)
    assert [e.name for e in experiments] == ["b"]
    experiments = store.search_experiments(view_type=ViewType.ALL)
    assert [e.name for e in experiments] == ["b", "a", "Default"]


def test_search_experiments_filter_by_attribute(store: SqlAlchemyStore):
    experiment_names = ["a", "ab", "Abc"]
    _create_experiments(store, experiment_names)

    experiments = store.search_experiments(filter_string="name = 'a'")
    assert [e.name for e in experiments] == ["a"]
    experiments = store.search_experiments(filter_string="attribute.name = 'a'")
    assert [e.name for e in experiments] == ["a"]
    experiments = store.search_experiments(filter_string="attribute.`name` = 'a'")
    assert [e.name for e in experiments] == ["a"]
    experiments = store.search_experiments(filter_string="attribute.`name` != 'a'")
    assert [e.name for e in experiments] == ["Abc", "ab", "Default"]
    experiments = store.search_experiments(filter_string="name LIKE 'a%'")
    assert [e.name for e in experiments] == ["ab", "a"]
    experiments = store.search_experiments(filter_string="name ILIKE 'a%'")
    assert [e.name for e in experiments] == ["Abc", "ab", "a"]
    experiments = store.search_experiments(filter_string="name ILIKE 'a%' AND name ILIKE '%b'")
    assert [e.name for e in experiments] == ["ab"]


def test_search_experiments_filter_by_time_attribute(store: SqlAlchemyStore):
    # Sleep to ensure that the first experiment has a different creation_time than the default
    # experiment and eliminate flakiness.
    time.sleep(0.001)
    time_before_create1 = get_current_time_millis()
    exp_id1 = store.create_experiment("1")
    exp1 = store.get_experiment(exp_id1)
    time.sleep(0.001)
    time_before_create2 = get_current_time_millis()
    exp_id2 = store.create_experiment("2")
    exp2 = store.get_experiment(exp_id2)

    experiments = store.search_experiments(filter_string=f"creation_time = {exp1.creation_time}")
    assert [e.experiment_id for e in experiments] == [exp_id1]

    experiments = store.search_experiments(filter_string=f"creation_time != {exp1.creation_time}")
    assert [e.experiment_id for e in experiments] == [exp_id2, store.DEFAULT_EXPERIMENT_ID]

    experiments = store.search_experiments(filter_string=f"creation_time >= {time_before_create1}")
    assert [e.experiment_id for e in experiments] == [exp_id2, exp_id1]

    experiments = store.search_experiments(filter_string=f"creation_time < {time_before_create2}")
    assert [e.experiment_id for e in experiments] == [exp_id1, store.DEFAULT_EXPERIMENT_ID]

    now = get_current_time_millis()
    experiments = store.search_experiments(filter_string=f"creation_time >= {now}")
    assert experiments == []

    time.sleep(0.001)
    time_before_rename = get_current_time_millis()
    store.rename_experiment(exp_id1, "new_name")
    experiments = store.search_experiments(
        filter_string=f"last_update_time >= {time_before_rename}"
    )
    assert [e.experiment_id for e in experiments] == [exp_id1]

    experiments = store.search_experiments(
        filter_string=f"last_update_time <= {get_current_time_millis()}"
    )
    assert {e.experiment_id for e in experiments} == {
        exp_id1,
        exp_id2,
        store.DEFAULT_EXPERIMENT_ID,
    }

    experiments = store.search_experiments(
        filter_string=f"last_update_time = {exp2.last_update_time}"
    )
    assert [e.experiment_id for e in experiments] == [exp_id2]


def test_search_experiments_filter_by_tag(store: SqlAlchemyStore):
    experiments = [
        ("exp1", [ExperimentTag("key1", "value"), ExperimentTag("key2", "value")]),
        ("exp2", [ExperimentTag("key1", "vaLue"), ExperimentTag("key2", "vaLue")]),
        ("exp3", [ExperimentTag("k e y 1", "value")]),
    ]
    for name, tags in experiments:
        time.sleep(0.001)
        store.create_experiment(name, tags=tags)

    experiments = store.search_experiments(filter_string="tag.key1 = 'value'")
    assert [e.name for e in experiments] == ["exp1"]
    experiments = store.search_experiments(filter_string="tag.`k e y 1` = 'value'")
    assert [e.name for e in experiments] == ["exp3"]
    experiments = store.search_experiments(filter_string="tag.\"k e y 1\" = 'value'")
    assert [e.name for e in experiments] == ["exp3"]
    experiments = store.search_experiments(filter_string="tag.key1 != 'value'")
    assert [e.name for e in experiments] == ["exp2"]
    experiments = store.search_experiments(filter_string="tag.key1 != 'VALUE'")
    assert [e.name for e in experiments] == ["exp2", "exp1"]
    experiments = store.search_experiments(filter_string="tag.key1 LIKE 'val%'")
    assert [e.name for e in experiments] == ["exp1"]
    experiments = store.search_experiments(filter_string="tag.key1 LIKE '%Lue'")
    assert [e.name for e in experiments] == ["exp2"]
    experiments = store.search_experiments(filter_string="tag.key1 ILIKE '%alu%'")
    assert [e.name for e in experiments] == ["exp2", "exp1"]
    experiments = store.search_experiments(
        filter_string="tag.key1 LIKE 'va%' AND tag.key2 LIKE '%Lue'"
    )
    assert [e.name for e in experiments] == ["exp2"]
    experiments = store.search_experiments(filter_string="tag.KEY = 'value'")
    assert len(experiments) == 0


def test_search_experiments_filter_by_attribute_and_tag(store: SqlAlchemyStore):
    store.create_experiment("exp1", tags=[ExperimentTag("a", "1"), ExperimentTag("b", "2")])
    store.create_experiment("exp2", tags=[ExperimentTag("a", "3"), ExperimentTag("b", "4")])
    experiments = store.search_experiments(filter_string="name ILIKE 'exp%' AND tags.a = '1'")
    assert [e.name for e in experiments] == ["exp1"]


def test_search_experiments_order_by(store: SqlAlchemyStore):
    experiment_names = ["x", "y", "z"]
    _create_experiments(store, experiment_names)

    experiments = store.search_experiments(order_by=["name"])
    assert [e.name for e in experiments] == ["Default", "x", "y", "z"]

    experiments = store.search_experiments(order_by=["name ASC"])
    assert [e.name for e in experiments] == ["Default", "x", "y", "z"]

    experiments = store.search_experiments(order_by=["name DESC"])
    assert [e.name for e in experiments] == ["z", "y", "x", "Default"]

    experiments = store.search_experiments(order_by=["experiment_id DESC"])
    assert [e.name for e in experiments] == ["z", "y", "x", "Default"]

    experiments = store.search_experiments(order_by=["name", "experiment_id"])
    assert [e.name for e in experiments] == ["Default", "x", "y", "z"]


def test_search_experiments_order_by_time_attribute(store: SqlAlchemyStore):
    # Sleep to ensure that the first experiment has a different creation_time than the default
    # experiment and eliminate flakiness.
    time.sleep(0.001)
    exp_id1 = store.create_experiment("1")
    time.sleep(0.001)
    exp_id2 = store.create_experiment("2")

    experiments = store.search_experiments(order_by=["creation_time"])
    assert [e.experiment_id for e in experiments] == [
        store.DEFAULT_EXPERIMENT_ID,
        exp_id1,
        exp_id2,
    ]

    experiments = store.search_experiments(order_by=["creation_time DESC"])
    assert [e.experiment_id for e in experiments] == [
        exp_id2,
        exp_id1,
        store.DEFAULT_EXPERIMENT_ID,
    ]

    experiments = store.search_experiments(order_by=["last_update_time"])
    assert [e.experiment_id for e in experiments] == [
        store.DEFAULT_EXPERIMENT_ID,
        exp_id1,
        exp_id2,
    ]

    store.rename_experiment(exp_id1, "new_name")
    experiments = store.search_experiments(order_by=["last_update_time"])
    assert [e.experiment_id for e in experiments] == [
        store.DEFAULT_EXPERIMENT_ID,
        exp_id2,
        exp_id1,
    ]


def test_search_experiments_max_results(store: SqlAlchemyStore):
    experiment_names = list(map(str, range(9)))
    _create_experiments(store, experiment_names)
    reversed_experiment_names = experiment_names[::-1]

    experiments = store.search_experiments()
    assert [e.name for e in experiments] == reversed_experiment_names + ["Default"]
    experiments = store.search_experiments(max_results=3)
    assert [e.name for e in experiments] == reversed_experiment_names[:3]


def test_search_experiments_max_results_validation(store: SqlAlchemyStore):
    with pytest.raises(MlflowException, match=r"It must be a positive integer, but got None"):
        store.search_experiments(max_results=None)
    with pytest.raises(MlflowException, match=r"It must be a positive integer, but got 0"):
        store.search_experiments(max_results=0)
    with pytest.raises(MlflowException, match=r"It must be at most \d+, but got 1000000"):
        store.search_experiments(max_results=1_000_000)


def test_search_experiments_pagination(store: SqlAlchemyStore):
    experiment_names = list(map(str, range(9)))
    _create_experiments(store, experiment_names)
    reversed_experiment_names = experiment_names[::-1]

    experiments = store.search_experiments(max_results=4)
    assert [e.name for e in experiments] == reversed_experiment_names[:4]
    assert experiments.token is not None

    experiments = store.search_experiments(max_results=4, page_token=experiments.token)
    assert [e.name for e in experiments] == reversed_experiment_names[4:8]
    assert experiments.token is not None

    experiments = store.search_experiments(max_results=4, page_token=experiments.token)
    assert [e.name for e in experiments] == reversed_experiment_names[8:] + ["Default"]
    assert experiments.token is None


def test_create_experiments(store: SqlAlchemyStore):
    with store.ManagedSessionMaker() as session:
        result = session.query(models.SqlExperiment).all()
        assert len(result) == 1
    time_before_create = get_current_time_millis()
    experiment_id = store.create_experiment(name="test exp")
    assert experiment_id == "1"
    with store.ManagedSessionMaker() as session:
        result = session.query(models.SqlExperiment).all()
        assert len(result) == 2

        test_exp = session.query(models.SqlExperiment).filter_by(name="test exp").first()
        assert str(test_exp.experiment_id) == experiment_id
        assert test_exp.name == "test exp"

    actual = store.get_experiment(experiment_id)
    assert actual.experiment_id == experiment_id
    assert actual.name == "test exp"
    assert actual.creation_time >= time_before_create
    assert actual.last_update_time == actual.creation_time


def test_create_experiment_with_tags_works_correctly(store: SqlAlchemyStore):
    experiment_id = store.create_experiment(
        name="test exp",
        artifact_location="some location",
        tags=[ExperimentTag("key1", "val1"), ExperimentTag("key2", "val2")],
    )
    experiment = store.get_experiment(experiment_id)
    assert len(experiment.tags) == 2
    assert experiment.tags["key1"] == "val1"
    assert experiment.tags["key2"] == "val2"


def test_run_tag_model(store: SqlAlchemyStore):
    # Create a run whose UUID we can reference when creating tag models.
    # `run_id` is a foreign key in the tags table; therefore, in order
    # to insert a tag with a given run UUID, the UUID must be present in
    # the runs table
    run = _run_factory(store)
    with store.ManagedSessionMaker() as session:
        new_tag = models.SqlTag(run_uuid=run.info.run_id, key="test", value="val")
        session.add(new_tag)
        session.commit()
        added_tags = [tag for tag in session.query(models.SqlTag).all() if tag.key == new_tag.key]
        assert len(added_tags) == 1
        added_tag = added_tags[0].to_mlflow_entity()
        assert added_tag.value == new_tag.value


def test_metric_model(store: SqlAlchemyStore):
    # Create a run whose UUID we can reference when creating metric models.
    # `run_id` is a foreign key in the tags table; therefore, in order
    # to insert a metric with a given run UUID, the UUID must be present in
    # the runs table
    run = _run_factory(store)
    with store.ManagedSessionMaker() as session:
        new_metric = models.SqlMetric(run_uuid=run.info.run_id, key="accuracy", value=0.89)
        session.add(new_metric)
        session.commit()
        metrics = session.query(models.SqlMetric).all()
        assert len(metrics) == 1

        added_metric = metrics[0].to_mlflow_entity()
        assert added_metric.value == new_metric.value
        assert added_metric.key == new_metric.key


def test_param_model(store: SqlAlchemyStore):
    # Create a run whose UUID we can reference when creating parameter models.
    # `run_id` is a foreign key in the tags table; therefore, in order
    # to insert a parameter with a given run UUID, the UUID must be present in
    # the runs table
    run = _run_factory(store)
    with store.ManagedSessionMaker() as session:
        new_param = models.SqlParam(run_uuid=run.info.run_id, key="accuracy", value="test param")
        session.add(new_param)
        session.commit()
        params = session.query(models.SqlParam).all()
        assert len(params) == 1

        added_param = params[0].to_mlflow_entity()
        assert added_param.value == new_param.value
        assert added_param.key == new_param.key


def test_run_needs_uuid(store: SqlAlchemyStore):
    regex = {
        SQLITE: r"NOT NULL constraint failed",
        POSTGRES: r"null value in column .+ of relation .+ violates not-null constrain",
        MYSQL: r"(Field .+ doesn't have a default value|Instance .+ has a NULL identity key)",
        MSSQL: r"Cannot insert the value NULL into column .+, table .+",
    }[store._get_dialect()]
    # Depending on the implementation, a NULL identity key may result in different
    # exceptions, including IntegrityError (sqlite) and FlushError (MysQL).
    # Therefore, we check for the more generic 'SQLAlchemyError'
    with pytest.raises(MlflowException, match=regex) as exception_context:
        with store.ManagedSessionMaker() as session:
            session.add(models.SqlRun())
    assert exception_context.value.error_code == ErrorCode.Name(BAD_REQUEST)


def test_run_data_model(store: SqlAlchemyStore):
    with store.ManagedSessionMaker() as session:
        run_id = uuid.uuid4().hex
        m1 = models.SqlMetric(run_uuid=run_id, key="accuracy", value=0.89)
        m2 = models.SqlMetric(run_uuid=run_id, key="recal", value=0.89)
        p1 = models.SqlParam(run_uuid=run_id, key="loss", value="test param")
        p2 = models.SqlParam(run_uuid=run_id, key="blue", value="test param")
        run_data = models.SqlRun(run_uuid=run_id)

        session.add_all([m1, m2, p1, p2])
        session.add(run_data)
        session.commit()

        run_datums = session.query(models.SqlRun).all()
        actual = run_datums[0]
        assert len(run_datums) == 1
        assert len(actual.params) == 2
        assert len(actual.metrics) == 2


def test_run_info(store: SqlAlchemyStore):
    experiment_id = _create_experiments(store, "test exp")
    config = {
        "experiment_id": experiment_id,
        "name": "test run",
        "user_id": "Anderson",
        "run_uuid": "test",
        "status": RunStatus.to_string(RunStatus.SCHEDULED),
        "source_type": SourceType.to_string(SourceType.LOCAL),
        "source_name": "Python application",
        "entry_point_name": "main.py",
        "start_time": get_current_time_millis(),
        "end_time": get_current_time_millis(),
        "source_version": mlflow.__version__,
        "lifecycle_stage": entities.LifecycleStage.ACTIVE,
        "artifact_uri": "//",
    }
    run = models.SqlRun(**config).to_mlflow_entity()

    for k, v in config.items():
        # These keys were removed from RunInfo.
        if k in ["source_name", "source_type", "source_version", "name", "entry_point_name"]:
            continue

        v2 = getattr(run.info, k)
        if k == "source_type":
            assert v == SourceType.to_string(v2)
        else:
            assert v == v2


def test_create_run_with_tags(store: SqlAlchemyStore):
    experiment_id = _create_experiments(store, "test_create_run")
    tags = [RunTag("3", "4"), RunTag("1", "2")]
    expected = _get_run_configs(experiment_id=experiment_id, tags=tags)

    actual = store.create_run(**expected)

    assert actual.info.experiment_id == experiment_id
    assert actual.info.user_id == expected["user_id"]
    assert actual.info.run_name == expected["run_name"]
    assert actual.info.start_time == expected["start_time"]
    assert len(actual.data.tags) == len(tags)
    assert actual.data.tags == {tag.key: tag.value for tag in tags}


def test_create_run_sets_name(store: SqlAlchemyStore):
    experiment_id = _create_experiments(store, "test_create_run_run_name")
    configs = _get_run_configs(experiment_id=experiment_id)
    run_id = store.create_run(**configs).info.run_id
    run = store.get_run(run_id)
    assert run.info.run_name == configs["run_name"]
    assert run.data.tags.get(mlflow_tags.MLFLOW_RUN_NAME) == configs["run_name"]

    run_id = store.create_run(
        experiment_id=experiment_id,
        user_id="user",
        start_time=0,
        run_name=None,
        tags=[RunTag(mlflow_tags.MLFLOW_RUN_NAME, "test")],
    ).info.run_id
    run = store.get_run(run_id)
    assert run.info.run_name == "test"

    with pytest.raises(
        MlflowException,
        match=re.escape(
            "Both 'run_name' argument and 'mlflow.runName' tag are specified, but with "
            "different values (run_name='test', mlflow.runName='test_2').",
        ),
    ):
        store.create_run(
            experiment_id=experiment_id,
            user_id="user",
            start_time=0,
            run_name="test",
            tags=[RunTag(mlflow_tags.MLFLOW_RUN_NAME, "test_2")],
        )


def test_get_run_with_name(store: SqlAlchemyStore):
    experiment_id = _create_experiments(store, "test_get_run")
    configs = _get_run_configs(experiment_id=experiment_id)
    run_id = store.create_run(**configs).info.run_id

    run = store.get_run(run_id)

    assert run.info.experiment_id == experiment_id
    assert run.info.run_name == configs["run_name"]

    no_run_configs = {
        "experiment_id": experiment_id,
        "user_id": "Anderson",
        "start_time": get_current_time_millis(),
        "tags": [],
        "run_name": None,
    }
    run_id = store.create_run(**no_run_configs).info.run_id

    run = store.get_run(run_id)

    assert run.info.run_name.split("-")[0] in _GENERATOR_PREDICATES

    name_empty_str_run = store.create_run(**{**configs, **{"run_name": ""}})
    run_name = name_empty_str_run.info.run_name
    assert run_name.split("-")[0] in _GENERATOR_PREDICATES


def test_to_mlflow_entity_and_proto(store: SqlAlchemyStore):
    # Create a run and log metrics, params, tags to the run
    created_run = _run_factory(store)
    run_id = created_run.info.run_id
    store.log_metric(
        run_id=run_id, metric=entities.Metric(key="my-metric", value=3.4, timestamp=0, step=0)
    )
    store.log_param(run_id=run_id, param=Param(key="my-param", value="param-val"))
    store.set_tag(run_id=run_id, tag=RunTag(key="my-tag", value="tag-val"))

    # Verify that we can fetch the run & convert it to proto - Python protobuf bindings
    # will perform type-checking to ensure all values have the right types
    run = store.get_run(run_id)
    run.to_proto()

    # Verify attributes of the Python run entity
    assert isinstance(run.info, entities.RunInfo)
    assert isinstance(run.data, entities.RunData)

    assert run.data.metrics == {"my-metric": 3.4}
    assert run.data.params == {"my-param": "param-val"}
    assert run.data.tags["my-tag"] == "tag-val"

    # Get the parent experiment of the run, verify it can be converted to protobuf
    exp = store.get_experiment(run.info.experiment_id)
    exp.to_proto()


def test_delete_run(store: SqlAlchemyStore):
    run = _run_factory(store)

    store.delete_run(run.info.run_id)

    with store.ManagedSessionMaker() as session:
        actual = session.query(models.SqlRun).filter_by(run_uuid=run.info.run_id).first()
        assert actual.lifecycle_stage == entities.LifecycleStage.DELETED
        assert (
            actual.deleted_time is not None
        )  # deleted time should be updated and thus not None anymore

        deleted_run = store.get_run(run.info.run_id)
        assert actual.run_uuid == deleted_run.info.run_id


def test_hard_delete_run(store: SqlAlchemyStore):
    run = _run_factory(store)
    metric = entities.Metric("blahmetric", 100.0, get_current_time_millis(), 0)
    store.log_metric(run.info.run_id, metric)
    param = entities.Param("blahparam", "100.0")
    store.log_param(run.info.run_id, param)
    tag = entities.RunTag("test tag", "a boogie")
    store.set_tag(run.info.run_id, tag)

    store._hard_delete_run(run.info.run_id)

    with store.ManagedSessionMaker() as session:
        actual_run = session.query(models.SqlRun).filter_by(run_uuid=run.info.run_id).first()
        assert actual_run is None
        actual_metric = session.query(models.SqlMetric).filter_by(run_uuid=run.info.run_id).first()
        assert actual_metric is None
        actual_param = session.query(models.SqlParam).filter_by(run_uuid=run.info.run_id).first()
        assert actual_param is None
        actual_tag = session.query(models.SqlTag).filter_by(run_uuid=run.info.run_id).first()
        assert actual_tag is None


def test_get_deleted_runs(store: SqlAlchemyStore):
    run = _run_factory(store)
    deleted_run_ids = store._get_deleted_runs()
    assert deleted_run_ids == []

    store.delete_run(run.info.run_uuid)
    deleted_run_ids = store._get_deleted_runs()
    assert deleted_run_ids == [run.info.run_uuid]


>>>>>>> 4b68dacd
# This unit test class is under refactoring. Please use pytest for new unit tests: #10042
class TestSqlAlchemyStore(unittest.TestCase, AbstractStoreTest):
    def _get_store(self, db_uri=""):
        return SqlAlchemyStore(db_uri, ARTIFACT_URI)

    def create_test_run(self):
        return self._run_factory()

    def _setup_db_uri(self):
        if uri := MLFLOW_TRACKING_URI.get():
            self.temp_dbfile = None
            self.db_url = uri
        else:
            fd, self.temp_dbfile = tempfile.mkstemp()
            # Close handle immediately so that we can remove the file later on in Windows
            os.close(fd)
            self.db_url = f"{DB_URI}{self.temp_dbfile}"

    def setUp(self):
        self._setup_db_uri()
        self.store = self._get_store(self.db_url)

    def get_store(self):
        return self.store

    def _get_query_to_reset_experiment_id(self):
        dialect = self.store._get_dialect()
        if dialect == POSTGRES:
            return "ALTER SEQUENCE experiments_experiment_id_seq RESTART WITH 1"
        elif dialect == MYSQL:
            return "ALTER TABLE experiments AUTO_INCREMENT = 1"
        elif dialect == MSSQL:
            return "DBCC CHECKIDENT (experiments, RESEED, 0)"
        elif dialect == SQLITE:
            # In SQLite, deleting all experiments resets experiment_id
            return None
        raise ValueError(f"Invalid dialect: {dialect}")

    def tearDown(self):
        if self.temp_dbfile:
            os.remove(self.temp_dbfile)
        else:
            with self.store.ManagedSessionMaker() as session:
                # Delete all rows in all tables
                for model in (
                    SqlParam,
                    SqlMetric,
                    SqlLatestMetric,
                    SqlTag,
                    SqlInputTag,
                    SqlInput,
                    SqlDataset,
                    SqlRun,
                    SqlExperimentTag,
                    SqlExperiment,
                ):
                    session.query(model).delete()

                # Reset experiment_id to start at 1
                reset_experiment_id = self._get_query_to_reset_experiment_id()
                if reset_experiment_id:
                    session.execute(sqlalchemy.sql.text(reset_experiment_id))
        shutil.rmtree(ARTIFACT_URI)

    def _experiment_factory(self, names):
        if isinstance(names, (list, tuple)):
            ids = []
            for name in names:
                # Sleep to ensure each experiment has a unique creation_time for
                # deterministic experiment search results
                time.sleep(0.001)
                ids.append(self.store.create_experiment(name=name))
            return ids

        time.sleep(0.001)
        return self.store.create_experiment(name=names)

<<<<<<< HEAD
    def test_raise_duplicate_experiments(self):
        with pytest.raises(Exception, match=r"Experiment\(name=.+\) already exists"):
            self._experiment_factory(["test", "test"])

    def test_raise_experiment_dont_exist(self):
        with pytest.raises(Exception, match=r"No Experiment with id=.+ exists"):
            self.store.get_experiment(experiment_id=100)

    def test_delete_experiment(self):
        experiments = self._experiment_factory(["morty", "rick", "rick and morty"])

        all_experiments = self.store.search_experiments()
        assert len(all_experiments) == len(experiments) + 1  # default

        exp_id = experiments[0]
        exp = self.store.get_experiment(exp_id)
        time.sleep(0.01)
        self.store.delete_experiment(exp_id)

        updated_exp = self.store.get_experiment(exp_id)
        assert updated_exp.lifecycle_stage == entities.LifecycleStage.DELETED

        assert len(self.store.search_experiments()) == len(all_experiments) - 1
        assert updated_exp.last_update_time > exp.last_update_time

    def test_delete_restore_experiment_with_runs(self):
        experiment_id = self._experiment_factory("test exp")
        run1 = self._run_factory(config=self._get_run_configs(experiment_id)).info.run_id
        run2 = self._run_factory(config=self._get_run_configs(experiment_id)).info.run_id
        self.store.delete_run(run1)
        run_ids = [run1, run2]

        self.store.delete_experiment(experiment_id)

        updated_exp = self.store.get_experiment(experiment_id)
        assert updated_exp.lifecycle_stage == entities.LifecycleStage.DELETED

        deleted_run_list = self.store.search_runs(
            experiment_ids=[experiment_id],
            filter_string="",
            run_view_type=ViewType.DELETED_ONLY,
        )

        assert len(deleted_run_list) == 2
        for deleted_run in deleted_run_list:
            assert deleted_run.info.lifecycle_stage == entities.LifecycleStage.DELETED
            assert deleted_run.info.experiment_id in experiment_id
            assert deleted_run.info.run_id in run_ids
            with self.store.ManagedSessionMaker() as session:
                assert (
                    self.store._get_run(session, deleted_run.info.run_id).deleted_time is not None
                )

        self.store.restore_experiment(experiment_id)

        updated_exp = self.store.get_experiment(experiment_id)
        assert updated_exp.lifecycle_stage == entities.LifecycleStage.ACTIVE

        restored_run_list = self.store.search_runs(
            experiment_ids=[experiment_id],
            filter_string="",
            run_view_type=ViewType.ACTIVE_ONLY,
        )

        assert len(restored_run_list) == 2
        for restored_run in restored_run_list:
            assert restored_run.info.lifecycle_stage == entities.LifecycleStage.ACTIVE
            with self.store.ManagedSessionMaker() as session:
                assert self.store._get_run(session, restored_run.info.run_id).deleted_time is None
            assert restored_run.info.experiment_id in experiment_id
            assert restored_run.info.run_id in run_ids

    def test_get_experiment(self):
        name = "goku"
        experiment_id = self._experiment_factory(name)
        actual = self.store.get_experiment(experiment_id)
        assert actual.name == name
        assert actual.experiment_id == experiment_id

        actual_by_name = self.store.get_experiment_by_name(name)
        assert actual_by_name.name == name
        assert actual_by_name.experiment_id == experiment_id
        assert self.store.get_experiment_by_name("idontexist") is None

    def test_search_experiments_view_type(self):
        experiment_names = ["a", "b"]
        experiment_ids = self._experiment_factory(experiment_names)
        self.store.delete_experiment(experiment_ids[1])

        experiments = self.store.search_experiments(view_type=ViewType.ACTIVE_ONLY)
        assert [e.name for e in experiments] == ["a", "Default"]
        experiments = self.store.search_experiments(view_type=ViewType.DELETED_ONLY)
        assert [e.name for e in experiments] == ["b"]
        experiments = self.store.search_experiments(view_type=ViewType.ALL)
        assert [e.name for e in experiments] == ["b", "a", "Default"]

    def test_search_experiments_filter_by_attribute(self):
        experiment_names = ["a", "ab", "Abc"]
        self._experiment_factory(experiment_names)

        experiments = self.store.search_experiments(filter_string="name = 'a'")
        assert [e.name for e in experiments] == ["a"]
        experiments = self.store.search_experiments(filter_string="attribute.name = 'a'")
        assert [e.name for e in experiments] == ["a"]
        experiments = self.store.search_experiments(filter_string="attribute.`name` = 'a'")
        assert [e.name for e in experiments] == ["a"]
        experiments = self.store.search_experiments(filter_string="attribute.`name` != 'a'")
        assert [e.name for e in experiments] == ["Abc", "ab", "Default"]
        experiments = self.store.search_experiments(filter_string="name LIKE 'a%'")
        assert [e.name for e in experiments] == ["ab", "a"]
        experiments = self.store.search_experiments(filter_string="name ILIKE 'a%'")
        assert [e.name for e in experiments] == ["Abc", "ab", "a"]
        experiments = self.store.search_experiments(
            filter_string="name ILIKE 'a%' AND name ILIKE '%b'"
        )
        assert [e.name for e in experiments] == ["ab"]

    def test_search_experiments_filter_by_time_attribute(self):
        # Sleep to ensure that the first experiment has a different creation_time than the default
        # experiment and eliminate flakiness.
        time.sleep(0.001)
        time_before_create1 = get_current_time_millis()
        exp_id1 = self.store.create_experiment("1")
        exp1 = self.store.get_experiment(exp_id1)
        time.sleep(0.001)
        time_before_create2 = get_current_time_millis()
        exp_id2 = self.store.create_experiment("2")
        exp2 = self.store.get_experiment(exp_id2)

        experiments = self.store.search_experiments(
            filter_string=f"creation_time = {exp1.creation_time}"
        )
        assert [e.experiment_id for e in experiments] == [exp_id1]

        experiments = self.store.search_experiments(
            filter_string=f"creation_time != {exp1.creation_time}"
        )
        assert [e.experiment_id for e in experiments] == [exp_id2, self.store.DEFAULT_EXPERIMENT_ID]

        experiments = self.store.search_experiments(
            filter_string=f"creation_time >= {time_before_create1}"
        )
        assert [e.experiment_id for e in experiments] == [exp_id2, exp_id1]

        experiments = self.store.search_experiments(
            filter_string=f"creation_time < {time_before_create2}"
        )
        assert [e.experiment_id for e in experiments] == [exp_id1, self.store.DEFAULT_EXPERIMENT_ID]

        now = get_current_time_millis()
        experiments = self.store.search_experiments(filter_string=f"creation_time >= {now}")
        assert experiments == []

        time.sleep(0.001)
        time_before_rename = get_current_time_millis()
        self.store.rename_experiment(exp_id1, "new_name")
        experiments = self.store.search_experiments(
            filter_string=f"last_update_time >= {time_before_rename}"
        )
        assert [e.experiment_id for e in experiments] == [exp_id1]

        experiments = self.store.search_experiments(
            filter_string=f"last_update_time <= {get_current_time_millis()}"
        )
        assert {e.experiment_id for e in experiments} == {
            exp_id1,
            exp_id2,
            self.store.DEFAULT_EXPERIMENT_ID,
        }

        experiments = self.store.search_experiments(
            filter_string=f"last_update_time = {exp2.last_update_time}"
        )
        assert [e.experiment_id for e in experiments] == [exp_id2]

    def test_search_experiments_filter_by_tag(self):
        experiments = [
            ("exp1", [ExperimentTag("key1", "value"), ExperimentTag("key2", "value")]),
            ("exp2", [ExperimentTag("key1", "vaLue"), ExperimentTag("key2", "vaLue")]),
            ("exp3", [ExperimentTag("k e y 1", "value")]),
        ]
        for name, tags in experiments:
            time.sleep(0.001)
            self.store.create_experiment(name, tags=tags)

        experiments = self.store.search_experiments(filter_string="tag.key1 = 'value'")
        assert [e.name for e in experiments] == ["exp1"]
        experiments = self.store.search_experiments(filter_string="tag.`k e y 1` = 'value'")
        assert [e.name for e in experiments] == ["exp3"]
        experiments = self.store.search_experiments(filter_string="tag.\"k e y 1\" = 'value'")
        assert [e.name for e in experiments] == ["exp3"]
        experiments = self.store.search_experiments(filter_string="tag.key1 != 'value'")
        assert [e.name for e in experiments] == ["exp2"]
        experiments = self.store.search_experiments(filter_string="tag.key1 != 'VALUE'")
        assert [e.name for e in experiments] == ["exp2", "exp1"]
        experiments = self.store.search_experiments(filter_string="tag.key1 LIKE 'val%'")
        assert [e.name for e in experiments] == ["exp1"]
        experiments = self.store.search_experiments(filter_string="tag.key1 LIKE '%Lue'")
        assert [e.name for e in experiments] == ["exp2"]
        experiments = self.store.search_experiments(filter_string="tag.key1 ILIKE '%alu%'")
        assert [e.name for e in experiments] == ["exp2", "exp1"]
        experiments = self.store.search_experiments(
            filter_string="tag.key1 LIKE 'va%' AND tag.key2 LIKE '%Lue'"
        )
        assert [e.name for e in experiments] == ["exp2"]
        experiments = self.store.search_experiments(filter_string="tag.KEY = 'value'")
        assert len(experiments) == 0

    def test_search_experiments_filter_by_attribute_and_tag(self):
        self.store.create_experiment(
            "exp1", tags=[ExperimentTag("a", "1"), ExperimentTag("b", "2")]
        )
        self.store.create_experiment(
            "exp2", tags=[ExperimentTag("a", "3"), ExperimentTag("b", "4")]
        )
        experiments = self.store.search_experiments(
            filter_string="name ILIKE 'exp%' AND tags.a = '1'"
        )
        assert [e.name for e in experiments] == ["exp1"]

    def test_search_experiments_order_by(self):
        experiment_names = ["x", "y", "z"]
        self._experiment_factory(experiment_names)

        experiments = self.store.search_experiments(order_by=["name"])
        assert [e.name for e in experiments] == ["Default", "x", "y", "z"]

        experiments = self.store.search_experiments(order_by=["name ASC"])
        assert [e.name for e in experiments] == ["Default", "x", "y", "z"]

        experiments = self.store.search_experiments(order_by=["name DESC"])
        assert [e.name for e in experiments] == ["z", "y", "x", "Default"]

        experiments = self.store.search_experiments(order_by=["experiment_id DESC"])
        assert [e.name for e in experiments] == ["z", "y", "x", "Default"]

        experiments = self.store.search_experiments(order_by=["name", "experiment_id"])
        assert [e.name for e in experiments] == ["Default", "x", "y", "z"]

    def test_search_experiments_order_by_time_attribute(self):
        # Sleep to ensure that the first experiment has a different creation_time than the default
        # experiment and eliminate flakiness.
        time.sleep(0.001)
        exp_id1 = self.store.create_experiment("1")
        time.sleep(0.001)
        exp_id2 = self.store.create_experiment("2")

        experiments = self.store.search_experiments(order_by=["creation_time"])
        assert [e.experiment_id for e in experiments] == [
            self.store.DEFAULT_EXPERIMENT_ID,
            exp_id1,
            exp_id2,
        ]

        experiments = self.store.search_experiments(order_by=["creation_time DESC"])
        assert [e.experiment_id for e in experiments] == [
            exp_id2,
            exp_id1,
            self.store.DEFAULT_EXPERIMENT_ID,
        ]

        experiments = self.store.search_experiments(order_by=["last_update_time"])
        assert [e.experiment_id for e in experiments] == [
            self.store.DEFAULT_EXPERIMENT_ID,
            exp_id1,
            exp_id2,
        ]

        self.store.rename_experiment(exp_id1, "new_name")
        experiments = self.store.search_experiments(order_by=["last_update_time"])
        assert [e.experiment_id for e in experiments] == [
            self.store.DEFAULT_EXPERIMENT_ID,
            exp_id2,
            exp_id1,
        ]

    def test_search_experiments_max_results(self):
        experiment_names = list(map(str, range(9)))
        self._experiment_factory(experiment_names)
        reversed_experiment_names = experiment_names[::-1]

        experiments = self.store.search_experiments()
        assert [e.name for e in experiments] == reversed_experiment_names + ["Default"]
        experiments = self.store.search_experiments(max_results=3)
        assert [e.name for e in experiments] == reversed_experiment_names[:3]

    def test_search_experiments_max_results_validation(self):
        with pytest.raises(MlflowException, match=r"It must be a positive integer, but got None"):
            self.store.search_experiments(max_results=None)
        with pytest.raises(MlflowException, match=r"It must be a positive integer, but got 0"):
            self.store.search_experiments(max_results=0)
        with pytest.raises(MlflowException, match=r"It must be at most \d+, but got 1000000"):
            self.store.search_experiments(max_results=1_000_000)

    def test_search_experiments_pagination(self):
        experiment_names = list(map(str, range(9)))
        self._experiment_factory(experiment_names)
        reversed_experiment_names = experiment_names[::-1]

        experiments = self.store.search_experiments(max_results=4)
        assert [e.name for e in experiments] == reversed_experiment_names[:4]
        assert experiments.token is not None

        experiments = self.store.search_experiments(max_results=4, page_token=experiments.token)
        assert [e.name for e in experiments] == reversed_experiment_names[4:8]
        assert experiments.token is not None

        experiments = self.store.search_experiments(max_results=4, page_token=experiments.token)
        assert [e.name for e in experiments] == reversed_experiment_names[8:] + ["Default"]
        assert experiments.token is None

    def test_create_experiments(self):
        with self.store.ManagedSessionMaker() as session:
            result = session.query(models.SqlExperiment).all()
            assert len(result) == 1
        time_before_create = get_current_time_millis()
        experiment_id = self.store.create_experiment(name="test exp")
        assert experiment_id == "1"
        with self.store.ManagedSessionMaker() as session:
            result = session.query(models.SqlExperiment).all()
            assert len(result) == 2

            test_exp = session.query(models.SqlExperiment).filter_by(name="test exp").first()
            assert str(test_exp.experiment_id) == experiment_id
            assert test_exp.name == "test exp"

        actual = self.store.get_experiment(experiment_id)
        assert actual.experiment_id == experiment_id
        assert actual.name == "test exp"
        assert actual.creation_time >= time_before_create
        assert actual.last_update_time == actual.creation_time

    def test_create_experiment_with_tags_works_correctly(self):
        experiment_id = self.store.create_experiment(
            name="test exp",
            artifact_location="some location",
            tags=[ExperimentTag("key1", "val1"), ExperimentTag("key2", "val2")],
        )
        experiment = self.store.get_experiment(experiment_id)
        assert len(experiment.tags) == 2
        assert experiment.tags["key1"] == "val1"
        assert experiment.tags["key2"] == "val2"

    def test_run_tag_model(self):
        # Create a run whose UUID we can reference when creating tag models.
        # `run_id` is a foreign key in the tags table; therefore, in order
        # to insert a tag with a given run UUID, the UUID must be present in
        # the runs table
        run = self._run_factory()
        with self.store.ManagedSessionMaker() as session:
            new_tag = models.SqlTag(run_uuid=run.info.run_id, key="test", value="val")
            session.add(new_tag)
            session.commit()
            added_tags = [
                tag for tag in session.query(models.SqlTag).all() if tag.key == new_tag.key
            ]
            assert len(added_tags) == 1
            added_tag = added_tags[0].to_mlflow_entity()
            assert added_tag.value == new_tag.value

    def test_metric_model(self):
        # Create a run whose UUID we can reference when creating metric models.
        # `run_id` is a foreign key in the tags table; therefore, in order
        # to insert a metric with a given run UUID, the UUID must be present in
        # the runs table
        run = self._run_factory()
        with self.store.ManagedSessionMaker() as session:
            new_metric = models.SqlMetric(run_uuid=run.info.run_id, key="accuracy", value=0.89)
            session.add(new_metric)
            session.commit()
            metrics = session.query(models.SqlMetric).all()
            assert len(metrics) == 1

            added_metric = metrics[0].to_mlflow_entity()
            assert added_metric.value == new_metric.value
            assert added_metric.key == new_metric.key

    def test_param_model(self):
        # Create a run whose UUID we can reference when creating parameter models.
        # `run_id` is a foreign key in the tags table; therefore, in order
        # to insert a parameter with a given run UUID, the UUID must be present in
        # the runs table
        run = self._run_factory()
        with self.store.ManagedSessionMaker() as session:
            new_param = models.SqlParam(
                run_uuid=run.info.run_id, key="accuracy", value="test param"
            )
            session.add(new_param)
            session.commit()
            params = session.query(models.SqlParam).all()
            assert len(params) == 1

            added_param = params[0].to_mlflow_entity()
            assert added_param.value == new_param.value
            assert added_param.key == new_param.key

    def test_run_needs_uuid(self):
        regex = {
            SQLITE: r"NOT NULL constraint failed",
            POSTGRES: r"null value in column .+ of relation .+ violates not-null constrain",
            MYSQL: r"(Field .+ doesn't have a default value|Instance .+ has a NULL identity key)",
            MSSQL: r"Cannot insert the value NULL into column .+, table .+",
        }[self.store._get_dialect()]
        # Depending on the implementation, a NULL identity key may result in different
        # exceptions, including IntegrityError (sqlite) and FlushError (MysQL).
        # Therefore, we check for the more generic 'SQLAlchemyError'
        with pytest.raises(MlflowException, match=regex) as exception_context:
            with self.store.ManagedSessionMaker() as session:
                session.add(models.SqlRun())
        assert exception_context.value.error_code == ErrorCode.Name(BAD_REQUEST)

    def test_run_data_model(self):
        with self.store.ManagedSessionMaker() as session:
            run_id = uuid.uuid4().hex
            run_data = models.SqlRun(run_uuid=run_id)
            m1 = models.SqlMetric(run_uuid=run_id, key="accuracy", value=0.89)
            m2 = models.SqlMetric(run_uuid=run_id, key="recal", value=0.89)
            p1 = models.SqlParam(run_uuid=run_id, key="loss", value="test param")
            p2 = models.SqlParam(run_uuid=run_id, key="blue", value="test param")

            session.add_all([m1, m2, p1, p2])
            session.add(run_data)
            session.commit()

            run_datums = session.query(models.SqlRun).all()
            actual = run_datums[0]
            assert len(run_datums) == 1
            assert len(actual.params) == 2
            assert len(actual.metrics) == 2

    def test_run_info(self):
        experiment_id = self._experiment_factory("test exp")
        config = {
            "experiment_id": experiment_id,
            "name": "test run",
            "user_id": "Anderson",
            "run_uuid": "test",
            "status": RunStatus.to_string(RunStatus.SCHEDULED),
            "source_type": SourceType.to_string(SourceType.LOCAL),
            "source_name": "Python application",
            "entry_point_name": "main.py",
            "start_time": get_current_time_millis(),
            "end_time": get_current_time_millis(),
            "source_version": mlflow.__version__,
            "lifecycle_stage": entities.LifecycleStage.ACTIVE,
            "artifact_uri": "//",
        }
        run = models.SqlRun(**config).to_mlflow_entity()

        for k, v in config.items():
            # These keys were removed from RunInfo.
            if k in ["source_name", "source_type", "source_version", "name", "entry_point_name"]:
                continue

            v2 = getattr(run.info, k)
            if k == "source_type":
                assert v == SourceType.to_string(v2)
            else:
                assert v == v2

=======
>>>>>>> 4b68dacd
    def _get_run_configs(self, experiment_id=None, tags=None, start_time=None):
        return {
            "experiment_id": experiment_id,
            "user_id": "Anderson",
            "start_time": start_time if start_time is not None else get_current_time_millis(),
            "tags": tags,
            "run_name": "name",
        }

    def _run_factory(self, config=None):
        if not config:
            config = self._get_run_configs()

        experiment_id = config.get("experiment_id", None)
        if not experiment_id:
            experiment_id = self._experiment_factory("test exp")
            config["experiment_id"] = experiment_id

        return self.store.create_run(**config)

    def test_log_metric(self):
        run = self._run_factory()

        tkey = "blahmetric"
        tval = 100.0
        metric = entities.Metric(tkey, tval, get_current_time_millis(), 0)
        metric2 = entities.Metric(tkey, tval, get_current_time_millis() + 2, 0)
        nan_metric = entities.Metric("NaN", float("nan"), 0, 0)
        pos_inf_metric = entities.Metric("PosInf", float("inf"), 0, 0)
        neg_inf_metric = entities.Metric("NegInf", -float("inf"), 0, 0)
        self.store.log_metric(run.info.run_id, metric)
        self.store.log_metric(run.info.run_id, metric2)
        self.store.log_metric(run.info.run_id, nan_metric)
        self.store.log_metric(run.info.run_id, pos_inf_metric)
        self.store.log_metric(run.info.run_id, neg_inf_metric)

        run = self.store.get_run(run.info.run_id)
        assert tkey in run.data.metrics
        assert run.data.metrics[tkey] == tval

        # SQL store _get_run method returns full history of recorded metrics.
        # Should return duplicates as well
        # MLflow RunData contains only the last reported values for metrics.
        with self.store.ManagedSessionMaker() as session:
            sql_run_metrics = self.store._get_run(session, run.info.run_id).metrics
            assert len(sql_run_metrics) == 5
            assert len(run.data.metrics) == 4
            assert math.isnan(run.data.metrics["NaN"])
            assert run.data.metrics["PosInf"] == 1.7976931348623157e308
            assert run.data.metrics["NegInf"] == -1.7976931348623157e308

    def test_log_metric_concurrent_logging_succeeds(self):
        """
        Verifies that concurrent logging succeeds without deadlock, which has been an issue
        in previous MLflow releases
        """
        experiment_id = self._experiment_factory("concurrency_exp")
        run_config = self._get_run_configs(experiment_id=experiment_id)
        run1 = self._run_factory(run_config)
        run2 = self._run_factory(run_config)

        def log_metrics(run):
            for metric_val in range(100):
                self.store.log_metric(
                    run.info.run_id, Metric("metric_key", metric_val, get_current_time_millis(), 0)
                )
            for batch_idx in range(5):
                self.store.log_batch(
                    run.info.run_id,
                    metrics=[
                        Metric(
                            f"metric_batch_{batch_idx}",
                            (batch_idx * 100) + val_offset,
                            get_current_time_millis(),
                            0,
                        )
                        for val_offset in range(100)
                    ],
                    params=[],
                    tags=[],
                )
            for metric_val in range(100):
                self.store.log_metric(
                    run.info.run_id, Metric("metric_key", metric_val, get_current_time_millis(), 0)
                )
            return "success"

        log_metrics_futures = []
        with ThreadPoolExecutor(max_workers=4) as executor:
            # Log metrics to two runs across four threads
            log_metrics_futures = [
                executor.submit(log_metrics, run) for run in [run1, run2, run1, run2]
            ]

        for future in log_metrics_futures:
            assert future.result() == "success"

        for run in [run1, run2, run1, run2]:
            # We visit each run twice, logging 100 metric entries for 6 metric names; the same entry
            # may be written multiple times concurrently; we assert that at least 100 metric entries
            # are present because at least 100 unique entries must have been written
            assert len(self.store.get_metric_history(run.info.run_id, "metric_key")) >= 100
            for batch_idx in range(5):
                assert (
                    len(self.store.get_metric_history(run.info.run_id, f"metric_batch_{batch_idx}"))
                    >= 100
                )

    def test_log_metric_allows_multiple_values_at_same_ts_and_run_data_uses_max_ts_value(self):
        run = self._run_factory()
        run_id = run.info.run_id
        metric_name = "test-metric-1"
        # Check that we get the max of (step, timestamp, value) in that order
        tuples_to_log = [
            (0, 100, 1000),
            (3, 40, 100),  # larger step wins even though it has smaller value
            (3, 50, 10),  # larger timestamp wins even though it has smaller value
            (3, 50, 20),  # tiebreak by max value
            (3, 50, 20),  # duplicate metrics with same (step, timestamp, value) are ok
            # verify that we can log steps out of order / negative steps
            (-3, 900, 900),
            (-1, 800, 800),
        ]
        for step, timestamp, value in reversed(tuples_to_log):
            self.store.log_metric(run_id, Metric(metric_name, value, timestamp, step))

        metric_history = self.store.get_metric_history(run_id, metric_name)
        logged_tuples = [(m.step, m.timestamp, m.value) for m in metric_history]
        assert set(logged_tuples) == set(tuples_to_log)

        run_data = self.store.get_run(run_id).data
        run_metrics = run_data.metrics
        assert len(run_metrics) == 1
        assert run_metrics[metric_name] == 20
        metric_obj = run_data._metric_objs[0]
        assert metric_obj.key == metric_name
        assert metric_obj.step == 3
        assert metric_obj.timestamp == 50
        assert metric_obj.value == 20

    def test_get_metric_history_paginated_request_raises(self):
        with pytest.raises(
            MlflowException,
            match="The SQLAlchemyStore backend does not support pagination for the "
            "`get_metric_history` API.",
        ):
            self.store.get_metric_history(
                "fake_run", "fake_metric", max_results=50, page_token="42"
            )

    def test_log_null_metric(self):
        run = self._run_factory()

        tkey = "blahmetric"
        tval = None
        metric = entities.Metric(tkey, tval, get_current_time_millis(), 0)

        with pytest.raises(
            MlflowException, match=r"Got invalid value None for metric"
        ) as exception_context:
            self.store.log_metric(run.info.run_id, metric)
        assert exception_context.value.error_code == ErrorCode.Name(INVALID_PARAMETER_VALUE)

    def test_log_param(self):
        run = self._run_factory()

        tkey = "blahmetric"
        tval = "100.0"
        param = entities.Param(tkey, tval)
        param2 = entities.Param("new param", "new key")
        self.store.log_param(run.info.run_id, param)
        self.store.log_param(run.info.run_id, param2)
        self.store.log_param(run.info.run_id, param2)

        run = self.store.get_run(run.info.run_id)
        assert len(run.data.params) == 2
        assert tkey in run.data.params
        assert run.data.params[tkey] == tval

    def test_log_param_uniqueness(self):
        run = self._run_factory()

        tkey = "blahmetric"
        tval = "100.0"
        param = entities.Param(tkey, tval)
        param2 = entities.Param(tkey, "newval")
        self.store.log_param(run.info.run_id, param)

        with pytest.raises(MlflowException, match=r"Changing param values is not allowed"):
            self.store.log_param(run.info.run_id, param2)

    def test_log_empty_str(self):
        run = self._run_factory()

        tkey = "blahmetric"
        tval = ""
        param = entities.Param(tkey, tval)
        param2 = entities.Param("new param", "new key")
        self.store.log_param(run.info.run_id, param)
        self.store.log_param(run.info.run_id, param2)

        run = self.store.get_run(run.info.run_id)
        assert len(run.data.params) == 2
        assert tkey in run.data.params
        assert run.data.params[tkey] == tval

    def test_log_null_param(self):
        run = self._run_factory()

        tkey = "blahmetric"
        tval = None
        param = entities.Param(tkey, tval)

        dialect = self.store._get_dialect()
        regex = {
            SQLITE: r"NOT NULL constraint failed",
            POSTGRES: r"null value in column .+ of relation .+ violates not-null constrain",
            MYSQL: r"Column .+ cannot be null",
            MSSQL: r"Cannot insert the value NULL into column .+, table .+",
        }[dialect]
        with pytest.raises(MlflowException, match=regex) as exception_context:
            self.store.log_param(run.info.run_id, param)
        if dialect != MYSQL:
            assert exception_context.value.error_code == ErrorCode.Name(BAD_REQUEST)
        else:
            # Some MySQL client packages (and there are several available, e.g.
            # PyMySQL, mysqlclient, mysql-connector-python... reports some
            # errors, including NULL constraint violations, as a SQLAlchemy
            # OperationalError, even though they should be reported as a more
            # generic SQLAlchemyError. If that is fixed, we can remove this
            # special case.
            assert exception_context.value.error_code == ErrorCode.Name(
                BAD_REQUEST
            ) or exception_context.value.error_code == ErrorCode.Name(TEMPORARILY_UNAVAILABLE)

    @pytest.mark.skipif(
        Version(sqlalchemy.__version__) < Version("2.0")
        and mlflow.get_tracking_uri().startswith("mssql"),
        reason="large string parameters are sent as TEXT/NTEXT; "
        "see tests/db/compose.yml for details",
    )
    def test_log_param_max_length_value(self):
        run = self._run_factory()
        tkey = "blahmetric"
        tval = "x" * 6000
        param = entities.Param(tkey, tval)
        self.store.log_param(run.info.run_id, param)
        run = self.store.get_run(run.info.run_id)
        assert run.data.params[tkey] == str(tval)
        with pytest.raises(MlflowException, match="exceeded length"):
            self.store.log_param(run.info.run_id, entities.Param(tkey, "x" * 6001))

    def test_set_experiment_tag(self):
        exp_id = self._experiment_factory("setExperimentTagExp")
        tag = entities.ExperimentTag("tag0", "value0")
        new_tag = entities.RunTag("tag0", "value00000")
        self.store.set_experiment_tag(exp_id, tag)
        experiment = self.store.get_experiment(exp_id)
        assert experiment.tags["tag0"] == "value0"
        # test that updating a tag works
        self.store.set_experiment_tag(exp_id, new_tag)
        experiment = self.store.get_experiment(exp_id)
        assert experiment.tags["tag0"] == "value00000"
        # test that setting a tag on 1 experiment does not impact another experiment.
        exp_id_2 = self._experiment_factory("setExperimentTagExp2")
        experiment2 = self.store.get_experiment(exp_id_2)
        assert len(experiment2.tags) == 0
        # setting a tag on different experiments maintains different values across experiments
        different_tag = entities.RunTag("tag0", "differentValue")
        self.store.set_experiment_tag(exp_id_2, different_tag)
        experiment = self.store.get_experiment(exp_id)
        assert experiment.tags["tag0"] == "value00000"
        experiment2 = self.store.get_experiment(exp_id_2)
        assert experiment2.tags["tag0"] == "differentValue"
        # test can set multi-line tags
        multi_line_Tag = entities.ExperimentTag("multiline tag", "value2\nvalue2\nvalue2")
        self.store.set_experiment_tag(exp_id, multi_line_Tag)
        experiment = self.store.get_experiment(exp_id)
        assert experiment.tags["multiline tag"] == "value2\nvalue2\nvalue2"
        # test cannot set tags that are too long
        long_tag = entities.ExperimentTag("longTagKey", "a" * 5001)
        with pytest.raises(MlflowException, match="exceeded length limit of 5000"):
            self.store.set_experiment_tag(exp_id, long_tag)
        # test can set tags that are somewhat long
        long_tag = entities.ExperimentTag("longTagKey", "a" * 4999)
        self.store.set_experiment_tag(exp_id, long_tag)
        # test cannot set tags on deleted experiments
        self.store.delete_experiment(exp_id)
        with pytest.raises(MlflowException, match="must be in the 'active' state"):
            self.store.set_experiment_tag(exp_id, entities.ExperimentTag("should", "notset"))

    def test_set_tag(self):
        run = self._run_factory()

        tkey = "test tag"
        tval = "a boogie"
        new_val = "new val"
        tag = entities.RunTag(tkey, tval)
        new_tag = entities.RunTag(tkey, new_val)
        self.store.set_tag(run.info.run_id, tag)
        # Overwriting tags is allowed
        self.store.set_tag(run.info.run_id, new_tag)
        # test setting tags that are too long fails.
        with pytest.raises(MlflowException, match="exceeded length limit of 5000"):
            self.store.set_tag(run.info.run_id, entities.RunTag("longTagKey", "a" * 5001))
        # test can set tags that are somewhat long
        self.store.set_tag(run.info.run_id, entities.RunTag("longTagKey", "a" * 4999))
        run = self.store.get_run(run.info.run_id)
        assert tkey in run.data.tags
        assert run.data.tags[tkey] == new_val

    def test_delete_tag(self):
        run = self._run_factory()
        k0, v0 = "tag0", "val0"
        k1, v1 = "tag1", "val1"
        tag0 = entities.RunTag(k0, v0)
        tag1 = entities.RunTag(k1, v1)
        self.store.set_tag(run.info.run_id, tag0)
        self.store.set_tag(run.info.run_id, tag1)
        # delete a tag and check whether it is correctly deleted.
        self.store.delete_tag(run.info.run_id, k0)
        run = self.store.get_run(run.info.run_id)
        assert k0 not in run.data.tags
        assert k1 in run.data.tags
        assert run.data.tags[k1] == v1

        # test that deleting a tag works correctly with multiple runs having the same tag.
        run2 = self._run_factory(config=self._get_run_configs(run.info.experiment_id))
        self.store.set_tag(run.info.run_id, tag0)
        self.store.set_tag(run2.info.run_id, tag0)
        self.store.delete_tag(run.info.run_id, k0)
        run = self.store.get_run(run.info.run_id)
        run2 = self.store.get_run(run2.info.run_id)
        assert k0 not in run.data.tags
        assert k0 in run2.data.tags
        # test that you cannot delete tags that don't exist.
        with pytest.raises(MlflowException, match="No tag with name"):
            self.store.delete_tag(run.info.run_id, "fakeTag")
        # test that you cannot delete tags for nonexistent runs
        with pytest.raises(MlflowException, match="Run with id=randomRunId not found"):
            self.store.delete_tag("randomRunId", k0)
        # test that you cannot delete tags for deleted runs.
        self.store.delete_run(run.info.run_id)
        with pytest.raises(MlflowException, match="must be in the 'active' state"):
            self.store.delete_tag(run.info.run_id, k1)

    def test_get_metric_history(self):
        run = self._run_factory()

        key = "test"
        expected = [
            models.SqlMetric(key=key, value=0.6, timestamp=1, step=0).to_mlflow_entity(),
            models.SqlMetric(key=key, value=0.7, timestamp=2, step=0).to_mlflow_entity(),
        ]

        for metric in expected:
            self.store.log_metric(run.info.run_id, metric)

        actual = self.store.get_metric_history(run.info.run_id, key)

        assert sorted(
            [(m.key, m.value, m.timestamp) for m in expected],
        ) == sorted(
            [(m.key, m.value, m.timestamp) for m in actual],
        )

    def test_rename_experiment(self):
        new_name = "new name"
        experiment_id = self._experiment_factory("test name")
        experiment = self.store.get_experiment(experiment_id)
        time.sleep(0.01)
        self.store.rename_experiment(experiment_id, new_name)

        renamed_experiment = self.store.get_experiment(experiment_id)

        assert renamed_experiment.name == new_name
        assert renamed_experiment.last_update_time > experiment.last_update_time

    def test_update_run_info(self):
        experiment_id = self._experiment_factory("test_update_run_info")
        for new_status_string in models.RunStatusTypes:
            run = self._run_factory(config=self._get_run_configs(experiment_id=experiment_id))
            endtime = get_current_time_millis()
            actual = self.store.update_run_info(
                run.info.run_id, RunStatus.from_string(new_status_string), endtime, None
            )
            assert actual.status == new_status_string
            assert actual.end_time == endtime

        # test updating run name without changing other attributes.
        origin_run_info = self.store.get_run(run.info.run_id).info
        updated_info = self.store.update_run_info(run.info.run_id, None, None, "name_abc2")
        assert updated_info.run_name == "name_abc2"
        assert updated_info.status == origin_run_info.status
        assert updated_info.end_time == origin_run_info.end_time

    def test_update_run_name(self):
        experiment_id = self._experiment_factory("test_update_run_name")
        configs = self._get_run_configs(experiment_id=experiment_id)

        run_id = self.store.create_run(**configs).info.run_id
        run = self.store.get_run(run_id)
        assert run.info.run_name == configs["run_name"]

        self.store.update_run_info(run_id, RunStatus.FINISHED, 1000, "new name")
        run = self.store.get_run(run_id)
        assert run.info.run_name == "new name"
        assert run.data.tags.get(mlflow_tags.MLFLOW_RUN_NAME) == "new name"

        self.store.update_run_info(run_id, RunStatus.FINISHED, 1000, None)
        run = self.store.get_run(run_id)
        assert run.info.run_name == "new name"
        assert run.data.tags.get(mlflow_tags.MLFLOW_RUN_NAME) == "new name"

        self.store.update_run_info(run_id, RunStatus.FINISHED, 1000, "")
        run = self.store.get_run(run_id)
        assert run.info.run_name == "new name"
        assert run.data.tags.get(mlflow_tags.MLFLOW_RUN_NAME) == "new name"

        self.store.delete_tag(run_id, mlflow_tags.MLFLOW_RUN_NAME)
        run = self.store.get_run(run_id)
        assert run.info.run_name == "new name"
        assert run.data.tags.get(mlflow_tags.MLFLOW_RUN_NAME) is None

        self.store.update_run_info(run_id, RunStatus.FINISHED, 1000, "newer name")
        run = self.store.get_run(run_id)
        assert run.info.run_name == "newer name"
        assert run.data.tags.get(mlflow_tags.MLFLOW_RUN_NAME) == "newer name"

        self.store.set_tag(run_id, entities.RunTag(mlflow_tags.MLFLOW_RUN_NAME, "newest name"))
        run = self.store.get_run(run_id)
        assert run.data.tags.get(mlflow_tags.MLFLOW_RUN_NAME) == "newest name"
        assert run.info.run_name == "newest name"

        self.store.log_batch(
            run_id,
            metrics=[],
            params=[],
            tags=[entities.RunTag(mlflow_tags.MLFLOW_RUN_NAME, "batch name")],
        )
        run = self.store.get_run(run_id)
        assert run.data.tags.get(mlflow_tags.MLFLOW_RUN_NAME) == "batch name"
        assert run.info.run_name == "batch name"

    def test_restore_experiment(self):
        experiment_id = self._experiment_factory("helloexp")
        exp = self.store.get_experiment(experiment_id)
        assert exp.lifecycle_stage == entities.LifecycleStage.ACTIVE

        experiment_id = exp.experiment_id
        self.store.delete_experiment(experiment_id)

        deleted = self.store.get_experiment(experiment_id)
        assert deleted.experiment_id == experiment_id
        assert deleted.lifecycle_stage == entities.LifecycleStage.DELETED
        time.sleep(0.01)
        self.store.restore_experiment(exp.experiment_id)
        restored = self.store.get_experiment(exp.experiment_id)
        assert restored.experiment_id == experiment_id
        assert restored.lifecycle_stage == entities.LifecycleStage.ACTIVE
        assert restored.last_update_time > deleted.last_update_time

    def test_delete_restore_run(self):
        run = self._run_factory()
        assert run.info.lifecycle_stage == entities.LifecycleStage.ACTIVE

        # Verify that active runs can be restored (run restoration is idempotent)
        self.store.restore_run(run.info.run_id)

        # Verify that run deletion is idempotent
        self.store.delete_run(run.info.run_id)
        self.store.delete_run(run.info.run_id)

        deleted = self.store.get_run(run.info.run_id)
        assert deleted.info.run_id == run.info.run_id
        assert deleted.info.lifecycle_stage == entities.LifecycleStage.DELETED
        with self.store.ManagedSessionMaker() as session:
            assert self.store._get_run(session, deleted.info.run_id).deleted_time is not None
        # Verify that restoration of a deleted run is idempotent
        self.store.restore_run(run.info.run_id)
        self.store.restore_run(run.info.run_id)
        restored = self.store.get_run(run.info.run_id)
        assert restored.info.run_id == run.info.run_id
        assert restored.info.lifecycle_stage == entities.LifecycleStage.ACTIVE
        with self.store.ManagedSessionMaker() as session:
            assert self.store._get_run(session, restored.info.run_id).deleted_time is None

    def test_error_logging_to_deleted_run(self):
        exp = self._experiment_factory("error_logging")
        run_id = self._run_factory(self._get_run_configs(experiment_id=exp)).info.run_id

        self.store.delete_run(run_id)
        assert self.store.get_run(run_id).info.lifecycle_stage == entities.LifecycleStage.DELETED
        with pytest.raises(MlflowException, match=r"The run .+ must be in the 'active' state"):
            self.store.log_param(run_id, entities.Param("p1345", "v1"))

        with pytest.raises(MlflowException, match=r"The run .+ must be in the 'active' state"):
            self.store.log_metric(run_id, entities.Metric("m1345", 1.0, 123, 0))

        with pytest.raises(MlflowException, match=r"The run .+ must be in the 'active' state"):
            self.store.set_tag(run_id, entities.RunTag("t1345", "tv1"))

        # restore this run and try again
        self.store.restore_run(run_id)
        assert self.store.get_run(run_id).info.lifecycle_stage == entities.LifecycleStage.ACTIVE
        self.store.log_param(run_id, entities.Param("p1345", "v22"))
        self.store.log_metric(run_id, entities.Metric("m1345", 34.0, 85, 1))  # earlier timestamp
        self.store.set_tag(run_id, entities.RunTag("t1345", "tv44"))

        run = self.store.get_run(run_id)
        assert run.data.params == {"p1345": "v22"}
        assert run.data.metrics == {"m1345": 34.0}
        metric_history = self.store.get_metric_history(run_id, "m1345")
        assert len(metric_history) == 1
        metric_obj = metric_history[0]
        assert metric_obj.key == "m1345"
        assert metric_obj.value == 34.0
        assert metric_obj.timestamp == 85
        assert metric_obj.step == 1
        assert {("t1345", "tv44")} <= set(run.data.tags.items())

    # Tests for Search API
    def _search(
        self,
        experiment_id,
        filter_string=None,
        run_view_type=ViewType.ALL,
        max_results=SEARCH_MAX_RESULTS_DEFAULT,
    ):
        exps = [experiment_id] if isinstance(experiment_id, str) else experiment_id
        return [
            r.info.run_id
            for r in self.store.search_runs(exps, filter_string, run_view_type, max_results)
        ]

    def get_ordered_runs(self, order_clauses, experiment_id):
        return [
            r.data.tags[mlflow_tags.MLFLOW_RUN_NAME]
            for r in self.store.search_runs(
                experiment_ids=[experiment_id],
                filter_string="",
                run_view_type=ViewType.ALL,
                order_by=order_clauses,
            )
        ]

    def test_order_by_metric_tag_param(self):
        experiment_id = self.store.create_experiment("order_by_metric")

        def create_and_log_run(names):
            name = str(names[0]) + "/" + names[1]
            run_id = self.store.create_run(
                experiment_id,
                user_id="MrDuck",
                start_time=123,
                tags=[entities.RunTag("metric", names[1])],
                run_name=name,
            ).info.run_id
            if names[0] is not None:
                self.store.log_metric(run_id, entities.Metric("x", float(names[0]), 1, 0))
                self.store.log_metric(run_id, entities.Metric("y", float(names[1]), 1, 0))
            self.store.log_param(run_id, entities.Param("metric", names[1]))
            return run_id

        # the expected order in ascending sort is :
        # inf > number > -inf > None > nan
        for names in zip(
            [None, "nan", "inf", "-inf", "-1000", "0", "0", "1000"],
            ["1", "2", "3", "4", "5", "6", "7", "8"],
        ):
            create_and_log_run(names)

        # asc/asc
        assert self.get_ordered_runs(["metrics.x asc", "metrics.y asc"], experiment_id) == [
            "-inf/4",
            "-1000/5",
            "0/6",
            "0/7",
            "1000/8",
            "inf/3",
            "nan/2",
            "None/1",
        ]

        assert self.get_ordered_runs(["metrics.x asc", "tag.metric asc"], experiment_id) == [
            "-inf/4",
            "-1000/5",
            "0/6",
            "0/7",
            "1000/8",
            "inf/3",
            "nan/2",
            "None/1",
        ]

        # asc/desc
        assert self.get_ordered_runs(["metrics.x asc", "metrics.y desc"], experiment_id) == [
            "-inf/4",
            "-1000/5",
            "0/7",
            "0/6",
            "1000/8",
            "inf/3",
            "nan/2",
            "None/1",
        ]

        assert self.get_ordered_runs(["metrics.x asc", "tag.metric desc"], experiment_id) == [
            "-inf/4",
            "-1000/5",
            "0/7",
            "0/6",
            "1000/8",
            "inf/3",
            "nan/2",
            "None/1",
        ]

        # desc / asc
        assert self.get_ordered_runs(["metrics.x desc", "metrics.y asc"], experiment_id) == [
            "inf/3",
            "1000/8",
            "0/6",
            "0/7",
            "-1000/5",
            "-inf/4",
            "nan/2",
            "None/1",
        ]

        # desc / desc
        assert self.get_ordered_runs(["metrics.x desc", "param.metric desc"], experiment_id) == [
            "inf/3",
            "1000/8",
            "0/7",
            "0/6",
            "-1000/5",
            "-inf/4",
            "nan/2",
            "None/1",
        ]

    def test_order_by_attributes(self):
        experiment_id = self.store.create_experiment("order_by_attributes")

        def create_run(start_time, end):
            return self.store.create_run(
                experiment_id,
                user_id="MrDuck",
                start_time=start_time,
                tags=[],
                run_name=str(end),
            ).info.run_id

        start_time = 123
        for end in [234, None, 456, -123, 789, 123]:
            run_id = create_run(start_time, end)
            self.store.update_run_info(
                run_id, run_status=RunStatus.FINISHED, end_time=end, run_name=None
            )
            start_time += 1

        # asc
        assert self.get_ordered_runs(["attribute.end_time asc"], experiment_id) == [
            "-123",
            "123",
            "234",
            "456",
            "789",
            "None",
        ]

        # desc
        assert self.get_ordered_runs(["attribute.end_time desc"], experiment_id) == [
            "789",
            "456",
            "234",
            "123",
            "-123",
            "None",
        ]

        # Sort priority correctly handled
        assert self.get_ordered_runs(
            ["attribute.start_time asc", "attribute.end_time desc"], experiment_id
        ) == ["234", "None", "456", "-123", "789", "123"]

    def test_search_vanilla(self):
        exp = self._experiment_factory("search_vanilla")
        runs = [self._run_factory(self._get_run_configs(exp)).info.run_id for r in range(3)]

        assert sorted(
            runs,
        ) == sorted(self._search(exp, run_view_type=ViewType.ALL))
        assert sorted(
            runs,
        ) == sorted(self._search(exp, run_view_type=ViewType.ACTIVE_ONLY))
        assert self._search(exp, run_view_type=ViewType.DELETED_ONLY) == []

        first = runs[0]

        self.store.delete_run(first)
        assert sorted(
            runs,
        ) == sorted(self._search(exp, run_view_type=ViewType.ALL))
        assert sorted(
            runs[1:],
        ) == sorted(self._search(exp, run_view_type=ViewType.ACTIVE_ONLY))
        assert self._search(exp, run_view_type=ViewType.DELETED_ONLY) == [first]

        self.store.restore_run(first)
        assert sorted(
            runs,
        ) == sorted(self._search(exp, run_view_type=ViewType.ALL))
        assert sorted(
            runs,
        ) == sorted(self._search(exp, run_view_type=ViewType.ACTIVE_ONLY))
        assert self._search(exp, run_view_type=ViewType.DELETED_ONLY) == []

    def test_search_params(self):
        experiment_id = self._experiment_factory("search_params")
        r1 = self._run_factory(self._get_run_configs(experiment_id)).info.run_id
        r2 = self._run_factory(self._get_run_configs(experiment_id)).info.run_id

        self.store.log_param(r1, entities.Param("generic_param", "p_val"))
        self.store.log_param(r2, entities.Param("generic_param", "p_val"))

        self.store.log_param(r1, entities.Param("generic_2", "some value"))
        self.store.log_param(r2, entities.Param("generic_2", "another value"))

        self.store.log_param(r1, entities.Param("p_a", "abc"))
        self.store.log_param(r2, entities.Param("p_b", "ABC"))

        # test search returns both runs
        filter_string = "params.generic_param = 'p_val'"
        assert sorted(
            [r1, r2],
        ) == sorted(self._search(experiment_id, filter_string))

        # test search returns appropriate run (same key different values per run)
        filter_string = "params.generic_2 = 'some value'"
        assert self._search(experiment_id, filter_string) == [r1]
        filter_string = "params.generic_2 = 'another value'"
        assert self._search(experiment_id, filter_string) == [r2]

        filter_string = "params.generic_param = 'wrong_val'"
        assert self._search(experiment_id, filter_string) == []

        filter_string = "params.generic_param != 'p_val'"
        assert self._search(experiment_id, filter_string) == []

        filter_string = "params.generic_param != 'wrong_val'"
        assert sorted(
            [r1, r2],
        ) == sorted(self._search(experiment_id, filter_string))
        filter_string = "params.generic_2 != 'wrong_val'"
        assert sorted(
            [r1, r2],
        ) == sorted(self._search(experiment_id, filter_string))

        filter_string = "params.p_a = 'abc'"
        assert self._search(experiment_id, filter_string) == [r1]

        filter_string = "params.p_a = 'ABC'"
        assert self._search(experiment_id, filter_string) == []

        filter_string = "params.p_a != 'ABC'"
        assert self._search(experiment_id, filter_string) == [r1]

        filter_string = "params.p_b = 'ABC'"
        assert self._search(experiment_id, filter_string) == [r2]

        filter_string = "params.generic_2 LIKE '%other%'"
        assert self._search(experiment_id, filter_string) == [r2]

        filter_string = "params.generic_2 LIKE 'other%'"
        assert self._search(experiment_id, filter_string) == []

        filter_string = "params.generic_2 LIKE '%other'"
        assert self._search(experiment_id, filter_string) == []

        filter_string = "params.generic_2 LIKE 'other'"
        assert self._search(experiment_id, filter_string) == []

        filter_string = "params.generic_2 LIKE '%Other%'"
        assert self._search(experiment_id, filter_string) == []

        filter_string = "params.generic_2 ILIKE '%Other%'"
        assert self._search(experiment_id, filter_string) == [r2]

    def test_search_tags(self):
        experiment_id = self._experiment_factory("search_tags")
        r1 = self._run_factory(self._get_run_configs(experiment_id)).info.run_id
        r2 = self._run_factory(self._get_run_configs(experiment_id)).info.run_id

        self.store.set_tag(r1, entities.RunTag("generic_tag", "p_val"))
        self.store.set_tag(r2, entities.RunTag("generic_tag", "p_val"))

        self.store.set_tag(r1, entities.RunTag("generic_2", "some value"))
        self.store.set_tag(r2, entities.RunTag("generic_2", "another value"))

        self.store.set_tag(r1, entities.RunTag("p_a", "abc"))
        self.store.set_tag(r2, entities.RunTag("p_b", "ABC"))

        # test search returns both runs
        assert sorted(
            [r1, r2],
        ) == sorted(self._search(experiment_id, filter_string="tags.generic_tag = 'p_val'"))
        assert self._search(experiment_id, filter_string="tags.generic_tag = 'P_VAL'") == []
        assert sorted(
            [r1, r2],
        ) == sorted(self._search(experiment_id, filter_string="tags.generic_tag != 'P_VAL'"))
        # test search returns appropriate run (same key different values per run)
        assert self._search(experiment_id, filter_string="tags.generic_2 = 'some value'") == [r1]
        assert self._search(experiment_id, filter_string="tags.generic_2 = 'another value'") == [r2]
        assert self._search(experiment_id, filter_string="tags.generic_tag = 'wrong_val'") == []
        assert self._search(experiment_id, filter_string="tags.generic_tag != 'p_val'") == []
        assert sorted(
            [r1, r2],
        ) == sorted(
            self._search(experiment_id, filter_string="tags.generic_tag != 'wrong_val'"),
        )
        assert sorted(
            [r1, r2],
        ) == sorted(
            self._search(experiment_id, filter_string="tags.generic_2 != 'wrong_val'"),
        )
        assert self._search(experiment_id, filter_string="tags.p_a = 'abc'") == [r1]
        assert self._search(experiment_id, filter_string="tags.p_b = 'ABC'") == [r2]
        assert self._search(experiment_id, filter_string="tags.generic_2 LIKE '%other%'") == [r2]
        assert self._search(experiment_id, filter_string="tags.generic_2 LIKE '%Other%'") == []
        assert self._search(experiment_id, filter_string="tags.generic_2 LIKE 'other%'") == []
        assert self._search(experiment_id, filter_string="tags.generic_2 LIKE '%other'") == []
        assert self._search(experiment_id, filter_string="tags.generic_2 LIKE 'other'") == []
        assert self._search(experiment_id, filter_string="tags.generic_2 ILIKE '%Other%'") == [r2]
        assert self._search(
            experiment_id,
            filter_string="tags.generic_2 ILIKE '%Other%' and tags.generic_tag = 'p_val'",
        ) == [r2]
        assert self._search(
            experiment_id,
            filter_string="tags.generic_2 ILIKE '%Other%' and tags.generic_tag ILIKE 'p_val'",
        ) == [r2]

    def test_search_metrics(self):
        experiment_id = self._experiment_factory("search_metric")
        r1 = self._run_factory(self._get_run_configs(experiment_id)).info.run_id
        r2 = self._run_factory(self._get_run_configs(experiment_id)).info.run_id

        self.store.log_metric(r1, entities.Metric("common", 1.0, 1, 0))
        self.store.log_metric(r2, entities.Metric("common", 1.0, 1, 0))

        self.store.log_metric(r1, entities.Metric("measure_a", 1.0, 1, 0))
        self.store.log_metric(r2, entities.Metric("measure_a", 200.0, 2, 0))
        self.store.log_metric(r2, entities.Metric("measure_a", 400.0, 3, 0))

        self.store.log_metric(r1, entities.Metric("m_a", 2.0, 2, 0))
        self.store.log_metric(r2, entities.Metric("m_b", 3.0, 2, 0))
        self.store.log_metric(r2, entities.Metric("m_b", 4.0, 8, 0))  # this is last timestamp
        self.store.log_metric(r2, entities.Metric("m_b", 8.0, 3, 0))

        filter_string = "metrics.common = 1.0"
        assert sorted(
            [r1, r2],
        ) == sorted(self._search(experiment_id, filter_string))

        filter_string = "metrics.common > 0.0"
        assert sorted(
            [r1, r2],
        ) == sorted(self._search(experiment_id, filter_string))

        filter_string = "metrics.common >= 0.0"
        assert sorted(
            [r1, r2],
        ) == sorted(self._search(experiment_id, filter_string))

        filter_string = "metrics.common < 4.0"
        assert sorted(
            [r1, r2],
        ) == sorted(self._search(experiment_id, filter_string))

        filter_string = "metrics.common <= 4.0"
        assert sorted(
            [r1, r2],
        ) == sorted(self._search(experiment_id, filter_string))

        filter_string = "metrics.common != 1.0"
        assert self._search(experiment_id, filter_string) == []

        filter_string = "metrics.common >= 3.0"
        assert self._search(experiment_id, filter_string) == []

        filter_string = "metrics.common <= 0.75"
        assert self._search(experiment_id, filter_string) == []

        # tests for same metric name across runs with different values and timestamps
        filter_string = "metrics.measure_a > 0.0"
        assert sorted(
            [r1, r2],
        ) == sorted(self._search(experiment_id, filter_string))

        filter_string = "metrics.measure_a < 50.0"
        assert self._search(experiment_id, filter_string) == [r1]

        filter_string = "metrics.measure_a < 1000.0"
        assert sorted(
            [r1, r2],
        ) == sorted(self._search(experiment_id, filter_string))

        filter_string = "metrics.measure_a != -12.0"
        assert sorted(
            [r1, r2],
        ) == sorted(self._search(experiment_id, filter_string))

        filter_string = "metrics.measure_a > 50.0"
        assert self._search(experiment_id, filter_string) == [r2]

        filter_string = "metrics.measure_a = 1.0"
        assert self._search(experiment_id, filter_string) == [r1]

        filter_string = "metrics.measure_a = 400.0"
        assert self._search(experiment_id, filter_string) == [r2]

        # test search with unique metric keys
        filter_string = "metrics.m_a > 1.0"
        assert self._search(experiment_id, filter_string) == [r1]

        filter_string = "metrics.m_b > 1.0"
        assert self._search(experiment_id, filter_string) == [r2]

        # there is a recorded metric this threshold but not last timestamp
        filter_string = "metrics.m_b > 5.0"
        assert self._search(experiment_id, filter_string) == []

        # metrics matches last reported timestamp for 'm_b'
        filter_string = "metrics.m_b = 4.0"
        assert self._search(experiment_id, filter_string) == [r2]

    def test_search_attrs(self):
        e1 = self._experiment_factory("search_attributes_1")
        r1 = self._run_factory(self._get_run_configs(experiment_id=e1)).info.run_id

        e2 = self._experiment_factory("search_attrs_2")
        r2 = self._run_factory(self._get_run_configs(experiment_id=e2)).info.run_id

        filter_string = ""
        assert sorted(
            [r1, r2],
        ) == sorted(self._search([e1, e2], filter_string))

        filter_string = "attribute.status != 'blah'"
        assert sorted(
            [r1, r2],
        ) == sorted(self._search([e1, e2], filter_string))

        filter_string = f"attribute.status = '{RunStatus.to_string(RunStatus.RUNNING)}'"
        assert sorted(
            [r1, r2],
        ) == sorted(self._search([e1, e2], filter_string))

        # change status for one of the runs
        self.store.update_run_info(r2, RunStatus.FAILED, 300, None)

        filter_string = "attribute.status = 'RUNNING'"
        assert self._search([e1, e2], filter_string) == [r1]

        filter_string = "attribute.status = 'FAILED'"
        assert self._search([e1, e2], filter_string) == [r2]

        filter_string = "attribute.status != 'SCHEDULED'"
        assert sorted(
            [r1, r2],
        ) == sorted(self._search([e1, e2], filter_string))

        filter_string = "attribute.status = 'SCHEDULED'"
        assert self._search([e1, e2], filter_string) == []

        filter_string = "attribute.status = 'KILLED'"
        assert self._search([e1, e2], filter_string) == []

        if is_windows():
            expected_artifact_uri = (
                pathlib.Path.cwd().joinpath(ARTIFACT_URI, e1, r1, "artifacts").as_uri()
            )
            filter_string = f"attr.artifact_uri = '{expected_artifact_uri}'"
        else:
            expected_artifact_uri = (
                pathlib.Path.cwd().joinpath(ARTIFACT_URI, e1, r1, "artifacts").as_posix()
            )
            filter_string = f"attr.artifact_uri = '{expected_artifact_uri}'"
        assert self._search([e1, e2], filter_string) == [r1]

        filter_string = f"attr.artifact_uri = '{ARTIFACT_URI}/{e1.upper()}/{r1.upper()}/artifacts'"
        assert self._search([e1, e2], filter_string) == []

        filter_string = f"attr.artifact_uri != '{ARTIFACT_URI}/{e1.upper()}/{r1.upper()}/artifacts'"
        assert sorted(
            [r1, r2],
        ) == sorted(self._search([e1, e2], filter_string))

        filter_string = f"attr.artifact_uri = '{ARTIFACT_URI}/{e2}/{r1}/artifacts'"
        assert self._search([e1, e2], filter_string) == []

        filter_string = "attribute.artifact_uri = 'random_artifact_path'"
        assert self._search([e1, e2], filter_string) == []

        filter_string = "attribute.artifact_uri != 'random_artifact_path'"
        assert sorted(
            [r1, r2],
        ) == sorted(self._search([e1, e2], filter_string))

        filter_string = f"attribute.artifact_uri LIKE '%{r1}%'"
        assert self._search([e1, e2], filter_string) == [r1]

        filter_string = f"attribute.artifact_uri LIKE '%{r1[:16]}%'"
        assert self._search([e1, e2], filter_string) == [r1]

        filter_string = f"attribute.artifact_uri LIKE '%{r1[-16:]}%'"
        assert self._search([e1, e2], filter_string) == [r1]

        filter_string = f"attribute.artifact_uri LIKE '%{r1.upper()}%'"
        assert self._search([e1, e2], filter_string) == []

        filter_string = f"attribute.artifact_uri ILIKE '%{r1.upper()}%'"
        assert self._search([e1, e2], filter_string) == [r1]

        filter_string = f"attribute.artifact_uri ILIKE '%{r1[:16].upper()}%'"
        assert self._search([e1, e2], filter_string) == [r1]

        filter_string = f"attribute.artifact_uri ILIKE '%{r1[-16:].upper()}%'"
        assert self._search([e1, e2], filter_string) == [r1]

        for k, v in {"experiment_id": e1, "lifecycle_stage": "ACTIVE"}.items():
            with pytest.raises(MlflowException, match=r"Invalid attribute key '.+' specified"):
                self._search([e1, e2], f"attribute.{k} = '{v}'")

    def test_search_full(self):
        experiment_id = self._experiment_factory("search_params")
        r1 = self._run_factory(self._get_run_configs(experiment_id)).info.run_id
        r2 = self._run_factory(self._get_run_configs(experiment_id)).info.run_id

        self.store.log_param(r1, entities.Param("generic_param", "p_val"))
        self.store.log_param(r2, entities.Param("generic_param", "p_val"))

        self.store.log_param(r1, entities.Param("p_a", "abc"))
        self.store.log_param(r2, entities.Param("p_b", "ABC"))

        self.store.log_metric(r1, entities.Metric("common", 1.0, 1, 0))
        self.store.log_metric(r2, entities.Metric("common", 1.0, 1, 0))

        self.store.log_metric(r1, entities.Metric("m_a", 2.0, 2, 0))
        self.store.log_metric(r2, entities.Metric("m_b", 3.0, 2, 0))
        self.store.log_metric(r2, entities.Metric("m_b", 4.0, 8, 0))
        self.store.log_metric(r2, entities.Metric("m_b", 8.0, 3, 0))

        filter_string = "params.generic_param = 'p_val' and metrics.common = 1.0"
        assert sorted(
            [r1, r2],
        ) == sorted(self._search(experiment_id, filter_string))

        # all params and metrics match
        filter_string = (
            "params.generic_param = 'p_val' and metrics.common = 1.0 and metrics.m_a > 1.0"
        )
        assert self._search(experiment_id, filter_string) == [r1]

        filter_string = (
            "params.generic_param = 'p_val' and metrics.common = 1.0 "
            "and metrics.m_a > 1.0 and params.p_a LIKE 'a%'"
        )
        assert self._search(experiment_id, filter_string) == [r1]

        filter_string = (
            "params.generic_param = 'p_val' and metrics.common = 1.0 "
            "and metrics.m_a > 1.0 and params.p_a LIKE 'A%'"
        )
        assert self._search(experiment_id, filter_string) == []

        filter_string = (
            "params.generic_param = 'p_val' and metrics.common = 1.0 "
            "and metrics.m_a > 1.0 and params.p_a ILIKE 'A%'"
        )
        assert self._search(experiment_id, filter_string) == [r1]

        # test with mismatch param
        filter_string = (
            "params.random_bad_name = 'p_val' and metrics.common = 1.0 and metrics.m_a > 1.0"
        )
        assert self._search(experiment_id, filter_string) == []

        # test with mismatch metric
        filter_string = (
            "params.generic_param = 'p_val' and metrics.common = 1.0 and metrics.m_a > 100.0"
        )
        assert self._search(experiment_id, filter_string) == []

    def test_search_with_max_results(self):
        exp = self._experiment_factory("search_with_max_results")
        runs = [
            self._run_factory(self._get_run_configs(exp, start_time=r)).info.run_id
            for r in range(1200)
        ]
        # reverse the ordering, since we created in increasing order of start_time
        runs.reverse()

        assert runs[:1000] == self._search(exp)
        for n in [0, 1, 2, 4, 8, 10, 20, 50, 100, 500, 1000, 1200, 2000]:
            if n == 0 and self.store._get_dialect() == MSSQL:
                # In SQL server, `max_results = 0` results in the following error:
                # The number of rows provided for a FETCH clause must be greater then zero.
                continue
            assert runs[: min(1200, n)] == self._search(exp, max_results=n)

        with pytest.raises(
            MlflowException, match=r"Invalid value for request parameter max_results"
        ):
            self._search(exp, max_results=int(1e10))

    def test_search_with_deterministic_max_results(self):
        exp = self._experiment_factory("test_search_with_deterministic_max_results")
        # Create 10 runs with the same start_time.
        # Sort based on run_id
        runs = sorted(
            [
                self._run_factory(self._get_run_configs(exp, start_time=10)).info.run_id
                for r in range(10)
            ]
        )
        for n in [0, 1, 2, 4, 8, 10, 20]:
            if n == 0 and self.store._get_dialect() == MSSQL:
                # In SQL server, `max_results = 0` results in the following error:
                # The number of rows provided for a FETCH clause must be greater then zero.
                continue
            assert runs[: min(10, n)] == self._search(exp, max_results=n)

    def test_search_runs_pagination(self):
        exp = self._experiment_factory("test_search_runs_pagination")
        # test returned token behavior
        runs = sorted(
            [
                self._run_factory(self._get_run_configs(exp, start_time=10)).info.run_id
                for r in range(10)
            ]
        )
        result = self.store.search_runs([exp], None, ViewType.ALL, max_results=4)
        assert [r.info.run_id for r in result] == runs[0:4]
        assert result.token is not None
        result = self.store.search_runs(
            [exp], None, ViewType.ALL, max_results=4, page_token=result.token
        )
        assert [r.info.run_id for r in result] == runs[4:8]
        assert result.token is not None
        result = self.store.search_runs(
            [exp], None, ViewType.ALL, max_results=4, page_token=result.token
        )
        assert [r.info.run_id for r in result] == runs[8:]
        assert result.token is None

    def test_search_runs_run_name(self):
        exp_id = self._experiment_factory("test_search_runs_pagination")
        run1 = self._run_factory(dict(self._get_run_configs(exp_id), run_name="run_name1"))
        run2 = self._run_factory(dict(self._get_run_configs(exp_id), run_name="run_name2"))
        result = self.store.search_runs(
            [exp_id],
            filter_string="attributes.run_name = 'run_name1'",
            run_view_type=ViewType.ACTIVE_ONLY,
        )
        assert [r.info.run_id for r in result] == [run1.info.run_id]
        result = self.store.search_runs(
            [exp_id],
            filter_string="attributes.`Run name` = 'run_name1'",
            run_view_type=ViewType.ACTIVE_ONLY,
        )
        assert [r.info.run_id for r in result] == [run1.info.run_id]
        result = self.store.search_runs(
            [exp_id],
            filter_string="attributes.`run name` = 'run_name2'",
            run_view_type=ViewType.ACTIVE_ONLY,
        )
        assert [r.info.run_id for r in result] == [run2.info.run_id]
        result = self.store.search_runs(
            [exp_id],
            filter_string="attributes.`Run Name` = 'run_name2'",
            run_view_type=ViewType.ACTIVE_ONLY,
        )
        assert [r.info.run_id for r in result] == [run2.info.run_id]
        result = self.store.search_runs(
            [exp_id],
            filter_string="tags.`mlflow.runName` = 'run_name2'",
            run_view_type=ViewType.ACTIVE_ONLY,
        )
        assert [r.info.run_id for r in result] == [run2.info.run_id]

        self.store.update_run_info(
            run1.info.run_id,
            RunStatus.FINISHED,
            end_time=run1.info.end_time,
            run_name="new_run_name1",
        )
        result = self.store.search_runs(
            [exp_id],
            filter_string="attributes.run_name = 'new_run_name1'",
            run_view_type=ViewType.ACTIVE_ONLY,
        )
        assert [r.info.run_id for r in result] == [run1.info.run_id]

        # TODO: Test attribute-based search after set_tag

        # Test run name filter works for runs logged in MLflow <= 1.29.0
        with self.store.ManagedSessionMaker() as session:
            sql_run1 = session.query(SqlRun).filter(SqlRun.run_uuid == run1.info.run_id).one()
            sql_run1.name = ""

        result = self.store.search_runs(
            [exp_id],
            filter_string="attributes.run_name = 'new_run_name1'",
            run_view_type=ViewType.ACTIVE_ONLY,
        )
        assert [r.info.run_id for r in result] == [run1.info.run_id]

        result = self.store.search_runs(
            [exp_id],
            filter_string="tags.`mlflow.runName` = 'new_run_name1'",
            run_view_type=ViewType.ACTIVE_ONLY,
        )
        assert [r.info.run_id for r in result] == [run1.info.run_id]

    def test_search_runs_run_id(self):
        exp_id = self._experiment_factory("test_search_runs_run_id")
        # Set start_time to ensure the search result is deterministic
        run1 = self._run_factory(dict(self._get_run_configs(exp_id), start_time=1))
        run2 = self._run_factory(dict(self._get_run_configs(exp_id), start_time=2))
        run_id1 = run1.info.run_id
        run_id2 = run2.info.run_id

        result = self.store.search_runs(
            [exp_id],
            filter_string=f"attributes.run_id = '{run_id1}'",
            run_view_type=ViewType.ACTIVE_ONLY,
        )
        assert [r.info.run_id for r in result] == [run_id1]

        result = self.store.search_runs(
            [exp_id],
            filter_string=f"attributes.run_id != '{run_id1}'",
            run_view_type=ViewType.ACTIVE_ONLY,
        )
        assert [r.info.run_id for r in result] == [run_id2]

        result = self.store.search_runs(
            [exp_id],
            filter_string=f"attributes.run_id IN ('{run_id1}')",
            run_view_type=ViewType.ACTIVE_ONLY,
        )
        assert [r.info.run_id for r in result] == [run_id1]

        result = self.store.search_runs(
            [exp_id],
            filter_string=f"attributes.run_id NOT IN ('{run_id1}')",
            run_view_type=ViewType.ACTIVE_ONLY,
        )

        result = self.store.search_runs(
            [exp_id],
            filter_string=f"run_name = '{run1.info.run_name}' AND run_id IN ('{run_id1}')",
            run_view_type=ViewType.ACTIVE_ONLY,
        )
        assert [r.info.run_id for r in result] == [run_id1]

        for filter_string in [
            f"attributes.run_id IN ('{run_id1}','{run_id2}')",
            f"attributes.run_id IN ('{run_id1}', '{run_id2}')",
            f"attributes.run_id IN ('{run_id1}',  '{run_id2}')",
        ]:
            result = self.store.search_runs(
                [exp_id], filter_string=filter_string, run_view_type=ViewType.ACTIVE_ONLY
            )
            assert [r.info.run_id for r in result] == [run_id2, run_id1]

        result = self.store.search_runs(
            [exp_id],
            filter_string=f"attributes.run_id NOT IN ('{run_id1}', '{run_id2}')",
            run_view_type=ViewType.ACTIVE_ONLY,
        )
        assert result == []

    def test_search_runs_start_time_alias(self):
        exp_id = self._experiment_factory("test_search_runs_start_time_alias")
        # Set start_time to ensure the search result is deterministic
        run1 = self._run_factory(dict(self._get_run_configs(exp_id), start_time=1))
        run2 = self._run_factory(dict(self._get_run_configs(exp_id), start_time=2))
        run_id1 = run1.info.run_id
        run_id2 = run2.info.run_id

        result = self.store.search_runs(
            [exp_id],
            filter_string="attributes.run_name = 'name'",
            run_view_type=ViewType.ACTIVE_ONLY,
            order_by=["attributes.start_time DESC"],
        )
        assert [r.info.run_id for r in result] == [run_id2, run_id1]

        result = self.store.search_runs(
            [exp_id],
            filter_string="attributes.run_name = 'name'",
            run_view_type=ViewType.ACTIVE_ONLY,
            order_by=["attributes.created ASC"],
        )
        assert [r.info.run_id for r in result] == [run_id1, run_id2]

        result = self.store.search_runs(
            [exp_id],
            filter_string="attributes.run_name = 'name'",
            run_view_type=ViewType.ACTIVE_ONLY,
            order_by=["attributes.Created DESC"],
        )
        assert [r.info.run_id for r in result] == [run_id2, run_id1]

        result = self.store.search_runs(
            [exp_id],
            filter_string="attributes.start_time > 0",
            run_view_type=ViewType.ACTIVE_ONLY,
        )
        assert {r.info.run_id for r in result} == {run_id1, run_id2}

        result = self.store.search_runs(
            [exp_id],
            filter_string="attributes.created > 1",
            run_view_type=ViewType.ACTIVE_ONLY,
        )
        assert [r.info.run_id for r in result] == [run_id2]

        result = self.store.search_runs(
            [exp_id],
            filter_string="attributes.Created > 2",
            run_view_type=ViewType.ACTIVE_ONLY,
        )
        assert result == []

    def test_search_runs_datasets(self):
        exp_id = self._experiment_factory("test_search_runs_datasets")
        # Set start_time to ensure the search result is deterministic
        run1 = self._run_factory(dict(self._get_run_configs(exp_id), start_time=1))
        run2 = self._run_factory(dict(self._get_run_configs(exp_id), start_time=3))
        run3 = self._run_factory(dict(self._get_run_configs(exp_id), start_time=2))

        dataset1 = entities.Dataset(
            name="name1",
            digest="digest1",
            source_type="st1",
            source="source1",
            schema="schema1",
            profile="profile1",
        )
        dataset2 = entities.Dataset(
            name="name2",
            digest="digest2",
            source_type="st2",
            source="source2",
            schema="schema2",
            profile="profile2",
        )
        dataset3 = entities.Dataset(
            name="name3",
            digest="digest3",
            source_type="st3",
            source="source3",
            schema="schema3",
            profile="profile3",
        )

        test_tag = [entities.InputTag(key=MLFLOW_DATASET_CONTEXT, value="test")]
        train_tag = [entities.InputTag(key=MLFLOW_DATASET_CONTEXT, value="train")]
        eval_tag = [entities.InputTag(key=MLFLOW_DATASET_CONTEXT, value="eval")]

        inputs_run1 = [
            entities.DatasetInput(dataset1, train_tag),
            entities.DatasetInput(dataset2, eval_tag),
        ]
        inputs_run2 = [
            entities.DatasetInput(dataset1, train_tag),
            entities.DatasetInput(dataset3, eval_tag),
        ]
        inputs_run3 = [entities.DatasetInput(dataset2, test_tag)]

        self.store.log_inputs(run1.info.run_id, inputs_run1)
        self.store.log_inputs(run2.info.run_id, inputs_run2)
        self.store.log_inputs(run3.info.run_id, inputs_run3)
        run_id1 = run1.info.run_id
        run_id2 = run2.info.run_id
        run_id3 = run3.info.run_id

        result = self.store.search_runs(
            [exp_id],
            filter_string="dataset.name = 'name1'",
            run_view_type=ViewType.ACTIVE_ONLY,
        )
        assert {r.info.run_id for r in result} == {run_id2, run_id1}

        result = self.store.search_runs(
            [exp_id],
            filter_string="dataset.digest = 'digest2'",
            run_view_type=ViewType.ACTIVE_ONLY,
        )
        assert {r.info.run_id for r in result} == {run_id3, run_id1}

        result = self.store.search_runs(
            [exp_id],
            filter_string="dataset.name = 'name4'",
            run_view_type=ViewType.ACTIVE_ONLY,
        )
        assert set(result) == set()

        result = self.store.search_runs(
            [exp_id],
            filter_string="dataset.context = 'train'",
            run_view_type=ViewType.ACTIVE_ONLY,
        )
        assert {r.info.run_id for r in result} == {run_id2, run_id1}

        result = self.store.search_runs(
            [exp_id],
            filter_string="dataset.context = 'test'",
            run_view_type=ViewType.ACTIVE_ONLY,
        )
        assert {r.info.run_id for r in result} == {run_id3}

        result = self.store.search_runs(
            [exp_id],
            filter_string="dataset.context = 'test' and dataset.name = 'name2'",
            run_view_type=ViewType.ACTIVE_ONLY,
        )
        assert {r.info.run_id for r in result} == {run_id3}

        result = self.store.search_runs(
            [exp_id],
            filter_string="dataset.name = 'name2' and dataset.context = 'test'",
            run_view_type=ViewType.ACTIVE_ONLY,
        )
        assert {r.info.run_id for r in result} == {run_id3}

        result = self.store.search_runs(
            [exp_id],
            filter_string="datasets.name IN ('name1', 'name2')",
            run_view_type=ViewType.ACTIVE_ONLY,
        )
        assert {r.info.run_id for r in result} == {run_id3, run_id1, run_id2}

        result = self.store.search_runs(
            [exp_id],
            filter_string="datasets.digest IN ('digest1', 'digest2')",
            run_view_type=ViewType.ACTIVE_ONLY,
        )
        assert {r.info.run_id for r in result} == {run_id3, run_id1, run_id2}

        result = self.store.search_runs(
            [exp_id],
            filter_string="datasets.name LIKE 'Name%'",
            run_view_type=ViewType.ACTIVE_ONLY,
        )
        assert {r.info.run_id for r in result} == set()

        result = self.store.search_runs(
            [exp_id],
            filter_string="datasets.name ILIKE 'Name%'",
            run_view_type=ViewType.ACTIVE_ONLY,
        )
        assert {r.info.run_id for r in result} == {run_id3, run_id1, run_id2}

        result = self.store.search_runs(
            [exp_id],
            filter_string="datasets.context ILIKE 'test%'",
            run_view_type=ViewType.ACTIVE_ONLY,
        )
        assert {r.info.run_id for r in result} == {run_id3}

        result = self.store.search_runs(
            [exp_id],
            filter_string="datasets.context IN ('test', 'train')",
            run_view_type=ViewType.ACTIVE_ONLY,
        )
        assert {r.info.run_id for r in result} == {run_id3, run_id1, run_id2}

    def test_search_datasets(self):
        exp_id1 = self._experiment_factory("test_search_datasets_1")
        # Create an additional experiment to ensure we filter on specified experiment
        # and search works on multiple experiments.
        exp_id2 = self._experiment_factory("test_search_datasets_2")

        run1 = self._run_factory(dict(self._get_run_configs(exp_id1), start_time=1))
        run2 = self._run_factory(dict(self._get_run_configs(exp_id1), start_time=2))
        run3 = self._run_factory(dict(self._get_run_configs(exp_id2), start_time=3))

        dataset1 = entities.Dataset(
            name="name1",
            digest="digest1",
            source_type="st1",
            source="source1",
            schema="schema1",
            profile="profile1",
        )
        dataset2 = entities.Dataset(
            name="name2",
            digest="digest2",
            source_type="st2",
            source="source2",
            schema="schema2",
            profile="profile2",
        )
        dataset3 = entities.Dataset(
            name="name3",
            digest="digest3",
            source_type="st3",
            source="source3",
            schema="schema3",
            profile="profile3",
        )
        dataset4 = entities.Dataset(
            name="name4",
            digest="digest4",
            source_type="st4",
            source="source4",
            schema="schema4",
            profile="profile4",
        )

        test_tag = [entities.InputTag(key=MLFLOW_DATASET_CONTEXT, value="test")]
        train_tag = [entities.InputTag(key=MLFLOW_DATASET_CONTEXT, value="train")]
        eval_tag = [entities.InputTag(key=MLFLOW_DATASET_CONTEXT, value="eval")]
        no_context_tag = [entities.InputTag(key="not_context", value="test")]

        inputs_run1 = [
            entities.DatasetInput(dataset1, train_tag),
            entities.DatasetInput(dataset2, eval_tag),
            entities.DatasetInput(dataset4, no_context_tag),
        ]
        inputs_run2 = [
            entities.DatasetInput(dataset1, train_tag),
            entities.DatasetInput(dataset2, test_tag),
        ]
        inputs_run3 = [entities.DatasetInput(dataset3, train_tag)]

        self.store.log_inputs(run1.info.run_id, inputs_run1)
        self.store.log_inputs(run2.info.run_id, inputs_run2)
        self.store.log_inputs(run3.info.run_id, inputs_run3)

        # Verify actual and expected results are same size and that all elements are equal.
        def assert_has_same_elements(actual_list, expected_list):
            assert len(actual_list) == len(expected_list)
            for actual in actual_list:
                # Verify the expected results list contains same element.
                isEqual = False
                for expected in expected_list:
                    isEqual = actual == expected
                    if isEqual:
                        break
                assert isEqual

        # Verify no results from exp_id2 are returned.
        results = self.store._search_datasets([exp_id1])
        expected_results = [
            _DatasetSummary(exp_id1, dataset1.name, dataset1.digest, "train"),
            _DatasetSummary(exp_id1, dataset2.name, dataset2.digest, "eval"),
            _DatasetSummary(exp_id1, dataset2.name, dataset2.digest, "test"),
            _DatasetSummary(exp_id1, dataset4.name, dataset4.digest, None),
        ]
        assert_has_same_elements(results, expected_results)

        # Verify results from both experiment are returned.
        results = self.store._search_datasets([exp_id1, exp_id2])
        expected_results.append(_DatasetSummary(exp_id2, dataset3.name, dataset3.digest, "train"))
        assert_has_same_elements(results, expected_results)

    def test_search_datasets_returns_no_more_than_max_results(self):
        exp_id = self.store.create_experiment("test_search_datasets")
        run = self._run_factory(dict(self._get_run_configs(exp_id), start_time=1))
        inputs = []
        # We intentionally add more than 1000 datasets here to test we only return 1000.
        for i in range(1010):
            dataset = entities.Dataset(
                name="name" + str(i),
                digest="digest" + str(i),
                source_type="st" + str(i),
                source="source" + str(i),
                schema="schema" + str(i),
                profile="profile" + str(i),
            )
            input_tag = [entities.InputTag(key=MLFLOW_DATASET_CONTEXT, value=str(i))]
            inputs.append(entities.DatasetInput(dataset, input_tag))

        self.store.log_inputs(run.info.run_id, inputs)

        results = self.store._search_datasets([exp_id])
        assert len(results) == 1000

    def test_log_batch(self):
        experiment_id = self._experiment_factory("log_batch")
        run_id = self._run_factory(self._get_run_configs(experiment_id)).info.run_id
        metric_entities = [Metric("m1", 0.87, 12345, 0), Metric("m2", 0.49, 12345, 1)]
        param_entities = [Param("p1", "p1val"), Param("p2", "p2val")]
        tag_entities = [
            RunTag("t1", "t1val"),
            RunTag("t2", "t2val"),
            RunTag(MLFLOW_RUN_NAME, "my_run"),
        ]
        self.store.log_batch(
            run_id=run_id, metrics=metric_entities, params=param_entities, tags=tag_entities
        )
        run = self.store.get_run(run_id)
        assert run.data.tags == {"t1": "t1val", "t2": "t2val", MLFLOW_RUN_NAME: "my_run"}
        assert run.data.params == {"p1": "p1val", "p2": "p2val"}
        metric_histories = sum(
            [self.store.get_metric_history(run_id, key) for key in run.data.metrics], []
        )
        metrics = [(m.key, m.value, m.timestamp, m.step) for m in metric_histories]
        assert set(metrics) == {("m1", 0.87, 12345, 0), ("m2", 0.49, 12345, 1)}

    def test_log_batch_limits(self):
        # Test that log batch at the maximum allowed request size succeeds (i.e doesn't hit
        # SQL limitations, etc)
        experiment_id = self._experiment_factory("log_batch_limits")
        run_id = self._run_factory(self._get_run_configs(experiment_id)).info.run_id
        metric_tuples = [(f"m{i}", i, 12345, i * 2) for i in range(1000)]
        metric_entities = [Metric(*metric_tuple) for metric_tuple in metric_tuples]
        self.store.log_batch(run_id=run_id, metrics=metric_entities, params=[], tags=[])
        run = self.store.get_run(run_id)
        metric_histories = sum(
            [self.store.get_metric_history(run_id, key) for key in run.data.metrics], []
        )
        metrics = [(m.key, m.value, m.timestamp, m.step) for m in metric_histories]
        assert set(metrics) == set(metric_tuples)

    def test_log_batch_param_overwrite_disallowed(self):
        # Test that attempting to overwrite a param via log_batch results in an exception and that
        # no partial data is logged
        run = self._run_factory()
        tkey = "my-param"
        param = entities.Param(tkey, "orig-val")
        self.store.log_param(run.info.run_id, param)

        overwrite_param = entities.Param(tkey, "newval")
        tag = entities.RunTag("tag-key", "tag-val")
        metric = entities.Metric("metric-key", 3.0, 12345, 0)
        with pytest.raises(
            MlflowException, match=r"Changing param values is not allowed"
        ) as exception_context:
            self.store.log_batch(
                run.info.run_id, metrics=[metric], params=[overwrite_param], tags=[tag]
            )
        assert exception_context.value.error_code == ErrorCode.Name(INVALID_PARAMETER_VALUE)
        self._verify_logged(self.store, run.info.run_id, metrics=[], params=[param], tags=[])

    def test_log_batch_with_unchanged_and_new_params(self):
        """
        Test case to ensure the following code works:
        ---------------------------------------------
        mlflow.log_params({"a": 0, "b": 1})
        mlflow.log_params({"a": 0, "c": 2})
        ---------------------------------------------
        """
        run = self._run_factory()
        self.store.log_batch(
            run.info.run_id,
            metrics=[],
            params=[entities.Param("a", "0"), entities.Param("b", "1")],
            tags=[],
        )
        self.store.log_batch(
            run.info.run_id,
            metrics=[],
            params=[entities.Param("a", "0"), entities.Param("c", "2")],
            tags=[],
        )
        self._verify_logged(
            self.store,
            run.info.run_id,
            metrics=[],
            params=[entities.Param("a", "0"), entities.Param("b", "1"), entities.Param("c", "2")],
            tags=[],
        )

    def test_log_batch_param_overwrite_disallowed_single_req(self):
        # Test that attempting to overwrite a param via log_batch results in an exception
        run = self._run_factory()
        pkey = "common-key"
        param0 = entities.Param(pkey, "orig-val")
        param1 = entities.Param(pkey, "newval")
        tag = entities.RunTag("tag-key", "tag-val")
        metric = entities.Metric("metric-key", 3.0, 12345, 0)
        with pytest.raises(
            MlflowException, match=r"Duplicate parameter keys have been submitted"
        ) as exception_context:
            self.store.log_batch(
                run.info.run_id, metrics=[metric], params=[param0, param1], tags=[tag]
            )
        assert exception_context.value.error_code == ErrorCode.Name(INVALID_PARAMETER_VALUE)
        self._verify_logged(self.store, run.info.run_id, metrics=[], params=[], tags=[])

    def test_log_batch_accepts_empty_payload(self):
        run = self._run_factory()
        self.store.log_batch(run.info.run_id, metrics=[], params=[], tags=[])
        self._verify_logged(self.store, run.info.run_id, metrics=[], params=[], tags=[])

    def test_log_batch_internal_error(self):
        # Verify that internal errors during the DB save step for log_batch result in
        # MlflowExceptions
        run = self._run_factory()

        def _raise_exception_fn(*args, **kwargs):  # pylint: disable=unused-argument
            raise Exception("Some internal error")

        package = "mlflow.store.tracking.sqlalchemy_store.SqlAlchemyStore"
        with mock.patch(package + "._log_metrics") as metric_mock, mock.patch(
            package + "._log_params"
        ) as param_mock, mock.patch(package + "._set_tags") as tags_mock:
            metric_mock.side_effect = _raise_exception_fn
            param_mock.side_effect = _raise_exception_fn
            tags_mock.side_effect = _raise_exception_fn
            for kwargs in [
                {"metrics": [Metric("a", 3, 1, 0)]},
                {"params": [Param("b", "c")]},
                {"tags": [RunTag("c", "d")]},
            ]:
                log_batch_kwargs = {"metrics": [], "params": [], "tags": []}
                log_batch_kwargs.update(kwargs)
                with pytest.raises(MlflowException, match=r"Some internal error"):
                    self.store.log_batch(run.info.run_id, **log_batch_kwargs)

    def test_log_batch_nonexistent_run(self):
        nonexistent_run_id = uuid.uuid4().hex
        with pytest.raises(
            MlflowException, match=rf"Run with id={nonexistent_run_id} not found"
        ) as exception_context:
            self.store.log_batch(nonexistent_run_id, [], [], [])
        assert exception_context.value.error_code == ErrorCode.Name(RESOURCE_DOES_NOT_EXIST)

    def test_log_batch_params_idempotency(self):
        run = self._run_factory()
        params = [Param("p-key", "p-val")]
        self.store.log_batch(run.info.run_id, metrics=[], params=params, tags=[])
        self.store.log_batch(run.info.run_id, metrics=[], params=params, tags=[])
        self._verify_logged(self.store, run.info.run_id, metrics=[], params=params, tags=[])

    def test_log_batch_tags_idempotency(self):
        run = self._run_factory()
        self.store.log_batch(
            run.info.run_id, metrics=[], params=[], tags=[RunTag("t-key", "t-val")]
        )
        self.store.log_batch(
            run.info.run_id, metrics=[], params=[], tags=[RunTag("t-key", "t-val")]
        )
        self._verify_logged(
            self.store, run.info.run_id, metrics=[], params=[], tags=[RunTag("t-key", "t-val")]
        )

    def test_log_batch_allows_tag_overwrite(self):
        run = self._run_factory()
        self.store.log_batch(run.info.run_id, metrics=[], params=[], tags=[RunTag("t-key", "val")])
        self.store.log_batch(
            run.info.run_id, metrics=[], params=[], tags=[RunTag("t-key", "newval")]
        )
        self._verify_logged(
            self.store, run.info.run_id, metrics=[], params=[], tags=[RunTag("t-key", "newval")]
        )

    def test_log_batch_allows_tag_overwrite_single_req(self):
        run = self._run_factory()
        tags = [RunTag("t-key", "val"), RunTag("t-key", "newval")]
        self.store.log_batch(run.info.run_id, metrics=[], params=[], tags=tags)
        self._verify_logged(self.store, run.info.run_id, metrics=[], params=[], tags=[tags[-1]])

    def test_log_batch_metrics(self):
        run = self._run_factory()

        tkey = "blahmetric"
        tval = 100.0
        metric = entities.Metric(tkey, tval, get_current_time_millis(), 0)
        metric2 = entities.Metric(tkey, tval, get_current_time_millis() + 2, 0)
        nan_metric = entities.Metric("NaN", float("nan"), 0, 0)
        pos_inf_metric = entities.Metric("PosInf", float("inf"), 0, 0)
        neg_inf_metric = entities.Metric("NegInf", -float("inf"), 0, 0)

        # duplicate metric and metric2 values should be eliminated
        metrics = [metric, metric2, nan_metric, pos_inf_metric, neg_inf_metric, metric, metric2]
        self.store._log_metrics(run.info.run_id, metrics)

        run = self.store.get_run(run.info.run_id)
        assert tkey in run.data.metrics
        assert run.data.metrics[tkey] == tval

        # SQL store _get_run method returns full history of recorded metrics.
        # Should return duplicates as well
        # MLflow RunData contains only the last reported values for metrics.
        with self.store.ManagedSessionMaker() as session:
            sql_run_metrics = self.store._get_run(session, run.info.run_id).metrics
            assert len(sql_run_metrics) == 5
            assert len(run.data.metrics) == 4
            assert math.isnan(run.data.metrics["NaN"])
            assert run.data.metrics["PosInf"] == 1.7976931348623157e308
            assert run.data.metrics["NegInf"] == -1.7976931348623157e308

    def test_log_batch_same_metric_repeated_single_req(self):
        run = self._run_factory()
        metric0 = Metric(key="metric-key", value=1, timestamp=2, step=0)
        metric1 = Metric(key="metric-key", value=2, timestamp=3, step=0)
        self.store.log_batch(run.info.run_id, params=[], metrics=[metric0, metric1], tags=[])
        self._verify_logged(
            self.store, run.info.run_id, params=[], metrics=[metric0, metric1], tags=[]
        )

    def test_log_batch_same_metric_repeated_multiple_reqs(self):
        run = self._run_factory()
        metric0 = Metric(key="metric-key", value=1, timestamp=2, step=0)
        metric1 = Metric(key="metric-key", value=2, timestamp=3, step=0)
        self.store.log_batch(run.info.run_id, params=[], metrics=[metric0], tags=[])
        self._verify_logged(self.store, run.info.run_id, params=[], metrics=[metric0], tags=[])
        self.store.log_batch(run.info.run_id, params=[], metrics=[metric1], tags=[])
        self._verify_logged(
            self.store, run.info.run_id, params=[], metrics=[metric0, metric1], tags=[]
        )

    def test_log_batch_same_metrics_repeated_multiple_reqs(self):
        run = self._run_factory()
        metric0 = Metric(key="metric-key", value=1, timestamp=2, step=0)
        metric1 = Metric(key="metric-key", value=2, timestamp=3, step=0)
        self.store.log_batch(run.info.run_id, params=[], metrics=[metric0, metric1], tags=[])
        self._verify_logged(
            self.store, run.info.run_id, params=[], metrics=[metric0, metric1], tags=[]
        )
        self.store.log_batch(run.info.run_id, params=[], metrics=[metric0, metric1], tags=[])
        self._verify_logged(
            self.store, run.info.run_id, params=[], metrics=[metric0, metric1], tags=[]
        )

    def test_log_batch_null_metrics(self):
        run = self._run_factory()

        tkey = "blahmetric"
        tval = None
        metric_1 = entities.Metric(tkey, tval, get_current_time_millis(), 0)

        tkey = "blahmetric2"
        tval = None
        metric_2 = entities.Metric(tkey, tval, get_current_time_millis(), 0)

        metrics = [metric_1, metric_2]

        with pytest.raises(
            MlflowException, match=r"Got invalid value None for metric"
        ) as exception_context:
            self.store.log_batch(run.info.run_id, metrics=metrics, params=[], tags=[])
        assert exception_context.value.error_code == ErrorCode.Name(INVALID_PARAMETER_VALUE)

    def test_log_batch_params_max_length_value(self):
        run = self._run_factory()
        param_entities = [Param("long param", "x" * 6000), Param("short param", "xyz")]
        expected_param_entities = [Param("long param", "x" * 6000), Param("short param", "xyz")]
        self.store.log_batch(run.info.run_id, [], param_entities, [])
        self._verify_logged(self.store, run.info.run_id, [], expected_param_entities, [])
        param_entities = [Param("long param", "x" * 6001)]
        with pytest.raises(MlflowException, match="exceeded length"):
            self.store.log_batch(run.info.run_id, [], param_entities, [])

    def test_upgrade_cli_idempotence(self):
        # Repeatedly run `mlflow db upgrade` against our database, verifying that the command
        # succeeds and that the DB has the latest schema
        engine = sqlalchemy.create_engine(self.db_url)
        assert _get_schema_version(engine) == _get_latest_schema_revision()
        for _ in range(3):
            invoke_cli_runner(mlflow.db.commands, ["upgrade", self.db_url])
            assert _get_schema_version(engine) == _get_latest_schema_revision()
        engine.dispose()

    def test_metrics_materialization_upgrade_succeeds_and_produces_expected_latest_metric_values(
        self,
    ):
        """
        Tests the ``89d4b8295536_create_latest_metrics_table`` migration by migrating and querying
        the MLflow Tracking SQLite database located at
        /mlflow/tests/resources/db/db_version_7ac759974ad8_with_metrics.sql. This database contains
        metric entries populated by the following metrics generation script:
        https://gist.github.com/dbczumar/343173c6b8982a0cc9735ff19b5571d9.

        First, the database is upgraded from its HEAD revision of
        ``7ac755974ad8_update_run_tags_with_larger_limit`` to the latest revision via
        ``mlflow db upgrade``.

        Then, the test confirms that the metric entries returned by calls
        to ``SqlAlchemyStore.get_run()`` are consistent between the latest revision and the
        ``7ac755974ad8_update_run_tags_with_larger_limit`` revision. This is confirmed by
        invoking ``SqlAlchemyStore.get_run()`` for each run id that is present in the upgraded
        database and comparing the resulting runs' metric entries to a JSON dump taken from the
        SQLite database prior to the upgrade (located at
        mlflow/tests/resources/db/db_version_7ac759974ad8_with_metrics_expected_values.json).
        This JSON dump can be replicated by installing MLflow version 1.2.0 and executing the
        following code from the directory containing this test suite:

        .. code-block:: python

          import json
          import mlflow
          from mlflow import MlflowClient

          mlflow.set_tracking_uri(
              "sqlite:///../../resources/db/db_version_7ac759974ad8_with_metrics.sql"
          )
          client = MlflowClient()
          summary_metrics = {
              run.info.run_id: run.data.metrics for run in client.search_runs(experiment_ids="0")
          }
          with open("dump.json", "w") as dump_file:
              json.dump(summary_metrics, dump_file, indent=4)

        """
        current_dir = os.path.dirname(os.path.abspath(__file__))
        db_resources_path = os.path.normpath(
            os.path.join(current_dir, os.pardir, os.pardir, "resources", "db")
        )
        expected_metric_values_path = os.path.join(
            db_resources_path, "db_version_7ac759974ad8_with_metrics_expected_values.json"
        )
        with TempDir() as tmp_db_dir:
            db_path = tmp_db_dir.path("tmp_db.sql")
            db_url = "sqlite:///" + db_path
            shutil.copy2(
                src=os.path.join(db_resources_path, "db_version_7ac759974ad8_with_metrics.sql"),
                dst=db_path,
            )

            invoke_cli_runner(mlflow.db.commands, ["upgrade", db_url])
            store = self._get_store(db_uri=db_url)
            with open(expected_metric_values_path) as f:
                expected_metric_values = json.load(f)

            for run_id, expected_metrics in expected_metric_values.items():
                fetched_run = store.get_run(run_id=run_id)
                assert fetched_run.data.metrics == expected_metrics

    def _generate_large_data(self, nb_runs=1000):
        experiment_id = self.store.create_experiment("test_experiment")

        current_run = 0

        run_ids = []
        metrics_list = []
        tags_list = []
        params_list = []
        latest_metrics_list = []

        for _ in range(nb_runs):
            run_id = self.store.create_run(
                experiment_id=experiment_id,
                start_time=current_run,
                tags=[],
                user_id="Anderson",
                run_name="name",
            ).info.run_uuid

            run_ids.append(run_id)

            for i in range(100):
                metric = {
                    "key": f"mkey_{i}",
                    "value": i,
                    "timestamp": i * 2,
                    "step": i * 3,
                    "is_nan": False,
                    "run_uuid": run_id,
                }
                metrics_list.append(metric)
                tag = {
                    "key": f"tkey_{i}",
                    "value": "tval_%s" % (current_run % 10),
                    "run_uuid": run_id,
                }
                tags_list.append(tag)
                param = {
                    "key": f"pkey_{i}",
                    "value": "pval_%s" % ((current_run + 1) % 11),
                    "run_uuid": run_id,
                }
                params_list.append(param)
            latest_metrics_list.append(
                {
                    "key": "mkey_0",
                    "value": current_run,
                    "timestamp": 100 * 2,
                    "step": 100 * 3,
                    "is_nan": False,
                    "run_uuid": run_id,
                }
            )
            current_run += 1

        with self.store.engine.begin() as conn:
            conn.execute(sqlalchemy.insert(SqlParam), params_list)
            conn.execute(sqlalchemy.insert(SqlMetric), metrics_list)
            conn.execute(sqlalchemy.insert(SqlLatestMetric), latest_metrics_list)
            conn.execute(sqlalchemy.insert(SqlTag), tags_list)

        return experiment_id, run_ids

    def test_search_runs_returns_expected_results_with_large_experiment(self):
        """
        This case tests the SQLAlchemyStore implementation of the SearchRuns API to ensure
        that search queries over an experiment containing many runs, each with a large number
        of metrics, parameters, and tags, are performant and return the expected results.
        """
        experiment_id, run_ids = self._generate_large_data()

        run_results = self.store.search_runs([experiment_id], None, ViewType.ALL, max_results=100)
        assert len(run_results) == 100
        # runs are sorted by desc start_time
        assert [run.info.run_id for run in run_results] == list(reversed(run_ids[900:]))

    def test_search_runs_correctly_filters_large_data(self):
        experiment_id, _ = self._generate_large_data(1000)

        run_results = self.store.search_runs(
            [experiment_id],
            "metrics.mkey_0 < 26 and metrics.mkey_0 > 5 ",
            ViewType.ALL,
            max_results=50,
        )
        assert len(run_results) == 20

        run_results = self.store.search_runs(
            [experiment_id],
            "metrics.mkey_0 < 26 and metrics.mkey_0 > 5 and tags.tkey_0 = 'tval_0' ",
            ViewType.ALL,
            max_results=10,
        )
        assert len(run_results) == 2  # 20 runs between 9 and 26, 2 of which have a 0 tkey_0 value

        run_results = self.store.search_runs(
            [experiment_id],
            "metrics.mkey_0 < 26 and metrics.mkey_0 > 5 "
            "and tags.tkey_0 = 'tval_0' "
            "and params.pkey_0 = 'pval_0'",
            ViewType.ALL,
            max_results=5,
        )
        assert len(run_results) == 1  # 2 runs on previous request, 1 of which has a 0 pkey_0 value

    def test_search_runs_keep_all_runs_when_sorting(self):
        experiment_id = self.store.create_experiment("test_experiment1")

        r1 = self.store.create_run(
            experiment_id=experiment_id, start_time=0, tags=[], user_id="Me", run_name="name"
        ).info.run_uuid
        r2 = self.store.create_run(
            experiment_id=experiment_id, start_time=0, tags=[], user_id="Me", run_name="name"
        ).info.run_uuid
        self.store.set_tag(r1, RunTag(key="t1", value="1"))
        self.store.set_tag(r1, RunTag(key="t2", value="1"))
        self.store.set_tag(r2, RunTag(key="t2", value="1"))

        run_results = self.store.search_runs(
            [experiment_id], None, ViewType.ALL, max_results=1000, order_by=["tag.t1"]
        )
        assert len(run_results) == 2

    def test_try_get_run_tag(self):
        run = self._run_factory()
        self.store.set_tag(run.info.run_id, entities.RunTag("k1", "v1"))
        self.store.set_tag(run.info.run_id, entities.RunTag("k2", "v2"))

        with self.store.ManagedSessionMaker() as session:
            tag = self.store._try_get_run_tag(session, run.info.run_id, "k0")
            assert tag is None

            tag = self.store._try_get_run_tag(session, run.info.run_id, "k1")
            assert tag.key == "k1"
            assert tag.value == "v1"

            tag = self.store._try_get_run_tag(session, run.info.run_id, "k2")
            assert tag.key == "k2"
            assert tag.value == "v2"

    def test_get_metric_history_on_non_existent_metric_key(self):
        experiment_id = self._experiment_factory("test_exp")[0]
        run = self.store.create_run(
            experiment_id=experiment_id, user_id="user", start_time=0, tags=[], run_name="name"
        )
        run_id = run.info.run_id
        metrics = self.store.get_metric_history(run_id, "test_metric")
        assert metrics == []

    def test_insert_large_text_in_dataset_table(self):
        with self.store.engine.begin() as conn:
            # cursor = conn.cursor()
            dataset_source = "a" * 65535  # 65535 is the max size for a TEXT column
            dataset_profile = "a" * 16777215  # 16777215 is the max size for a MEDIUMTEXT column
            conn.execute(
                sqlalchemy.sql.text(
                    f"""
                INSERT INTO datasets
                    (dataset_uuid,
                    experiment_id,
                    name,
                    digest,
                    dataset_source_type,
                    dataset_source,
                    dataset_schema,
                    dataset_profile)
                VALUES
                    ('test_uuid',
                    0,
                    'test_name',
                    'test_digest',
                    'test_source_type',
                    '{dataset_source}', '
                    test_schema',
                    '{dataset_profile}')
                """
                )
            )
            results = conn.execute(
                sqlalchemy.sql.text("SELECT dataset_source, dataset_profile from datasets")
            ).first()
            dataset_source_from_db = results[0]
            assert len(dataset_source_from_db) == len(dataset_source)
            dataset_profile_from_db = results[1]
            assert len(dataset_profile_from_db) == len(dataset_profile)

            # delete contents of datasets table
            conn.execute(sqlalchemy.sql.text("DELETE FROM datasets"))

    def test_log_inputs_and_retrieve_runs_behaves_as_expected(self):
        experiment_id = self._experiment_factory("test exp")
        run1 = self._run_factory(config=self._get_run_configs(experiment_id, start_time=1))
        run2 = self._run_factory(config=self._get_run_configs(experiment_id, start_time=3))
        run3 = self._run_factory(config=self._get_run_configs(experiment_id, start_time=2))

        dataset1 = entities.Dataset(
            name="name1",
            digest="digest1",
            source_type="st1",
            source="source1",
            schema="schema1",
            profile="profile1",
        )
        dataset2 = entities.Dataset(
            name="name2",
            digest="digest2",
            source_type="st2",
            source="source2",
            schema="schema2",
            profile="profile2",
        )
        dataset3 = entities.Dataset(
            name="name3",
            digest="digest3",
            source_type="st3",
            source="source3",
            schema="schema3",
            profile="profile3",
        )

        tags1 = [
            entities.InputTag(key="key1", value="value1"),
            entities.InputTag(key="key2", value="value2"),
        ]
        tags2 = [
            entities.InputTag(key="key3", value="value3"),
            entities.InputTag(key="key4", value="value4"),
        ]
        tags3 = [
            entities.InputTag(key="key5", value="value5"),
            entities.InputTag(key="key6", value="value6"),
        ]

        inputs_run1 = [
            entities.DatasetInput(dataset1, tags1),
            entities.DatasetInput(dataset2, tags1),
        ]
        inputs_run2 = [
            entities.DatasetInput(dataset1, tags2),
            entities.DatasetInput(dataset3, tags3),
        ]
        inputs_run3 = [entities.DatasetInput(dataset2, tags3)]

        self.store.log_inputs(run1.info.run_id, inputs_run1)
        self.store.log_inputs(run2.info.run_id, inputs_run2)
        self.store.log_inputs(run3.info.run_id, inputs_run3)

        run1 = self.store.get_run(run1.info.run_id)
        assert_dataset_inputs_equal(run1.inputs.dataset_inputs, inputs_run1)
        run2 = self.store.get_run(run2.info.run_id)
        assert_dataset_inputs_equal(run2.inputs.dataset_inputs, inputs_run2)
        run3 = self.store.get_run(run3.info.run_id)
        assert_dataset_inputs_equal(run3.inputs.dataset_inputs, inputs_run3)

        search_results_1 = self.store.search_runs(
            [experiment_id], None, ViewType.ALL, max_results=4, order_by=["start_time ASC"]
        )
        run1 = search_results_1[0]
        assert_dataset_inputs_equal(run1.inputs.dataset_inputs, inputs_run1)
        run2 = search_results_1[2]
        assert_dataset_inputs_equal(run2.inputs.dataset_inputs, inputs_run2)
        run3 = search_results_1[1]
        assert_dataset_inputs_equal(run3.inputs.dataset_inputs, inputs_run3)

        search_results_2 = self.store.search_runs(
            [experiment_id], None, ViewType.ALL, max_results=4, order_by=["start_time DESC"]
        )
        run1 = search_results_2[2]
        assert_dataset_inputs_equal(run1.inputs.dataset_inputs, inputs_run1)
        run2 = search_results_2[0]
        assert_dataset_inputs_equal(run2.inputs.dataset_inputs, inputs_run2)
        run3 = search_results_2[1]
        assert_dataset_inputs_equal(run3.inputs.dataset_inputs, inputs_run3)

    def test_log_input_multiple_times_does_not_overwrite_tags_or_dataset(self):
        experiment_id = self._experiment_factory("test exp")
        run = self._run_factory(config=self._get_run_configs(experiment_id))
        dataset = entities.Dataset(
            name="name",
            digest="digest",
            source_type="st",
            source="source",
            schema="schema",
            profile="profile",
        )
        tags = [
            entities.InputTag(key="key1", value="value1"),
            entities.InputTag(key="key2", value="value2"),
        ]
        self.store.log_inputs(run.info.run_id, [entities.DatasetInput(dataset, tags)])

        for i in range(3):
            # Since the dataset name and digest are the same as the previously logged dataset,
            # no changes should be made
            overwrite_dataset = entities.Dataset(
                name="name",
                digest="digest",
                source_type="st{i}",
                source=f"source{i}",
                schema=f"schema{i}",
                profile=f"profile{i}",
            )
            # Since the dataset has already been logged as an input to the run, no changes should be
            # made to the input tags
            overwrite_tags = [
                entities.InputTag(key=f"key{i}", value=f"value{i}"),
                entities.InputTag(key=f"key{i+1}", value=f"value{i+1}"),
            ]
            self.store.log_inputs(
                run.info.run_id, [entities.DatasetInput(overwrite_dataset, overwrite_tags)]
            )

        run = self.store.get_run(run.info.run_id)
        assert_dataset_inputs_equal(
            run.inputs.dataset_inputs, [entities.DatasetInput(dataset, tags)]
        )

        # Logging a dataset with a different name or digest to the original run should result
        # in the addition of another dataset input
        other_name_dataset = entities.Dataset(
            name="other_name",
            digest="digest",
            source_type="st",
            source="source",
            schema="schema",
            profile="profile",
        )
        other_name_input_tags = [entities.InputTag(key="k1", value="v1")]
        self.store.log_inputs(
            run.info.run_id, [entities.DatasetInput(other_name_dataset, other_name_input_tags)]
        )

        other_digest_dataset = entities.Dataset(
            name="name",
            digest="other_digest",
            source_type="st",
            source="source",
            schema="schema",
            profile="profile",
        )
        other_digest_input_tags = [entities.InputTag(key="k2", value="v2")]
        self.store.log_inputs(
            run.info.run_id, [entities.DatasetInput(other_digest_dataset, other_digest_input_tags)]
        )

        run = self.store.get_run(run.info.run_id)
        assert_dataset_inputs_equal(
            run.inputs.dataset_inputs,
            [
                entities.DatasetInput(dataset, tags),
                entities.DatasetInput(other_name_dataset, other_name_input_tags),
                entities.DatasetInput(other_digest_dataset, other_digest_input_tags),
            ],
        )

        # Logging the same dataset with different tags to new runs should result in each run
        # having its own new input tags and the same dataset input
        for i in range(3):
            new_run = self.store.create_run(
                experiment_id=experiment_id,
                user_id="user",
                start_time=0,
                tags=[],
                run_name=None,
            )
            new_tags = [
                entities.InputTag(key=f"key{i}", value=f"value{i}"),
                entities.InputTag(key=f"key{i+1}", value=f"value{i+1}"),
            ]
            self.store.log_inputs(new_run.info.run_id, [entities.DatasetInput(dataset, new_tags)])
            new_run = self.store.get_run(new_run.info.run_id)
            assert_dataset_inputs_equal(
                new_run.inputs.dataset_inputs, [entities.DatasetInput(dataset, new_tags)]
            )

    def test_log_inputs_handles_case_when_no_datasets_are_specified(self):
        experiment_id = self._experiment_factory("test exp")
        run = self._run_factory(config=self._get_run_configs(experiment_id))
        self.store.log_inputs(run.info.run_id)
        self.store.log_inputs(run.info.run_id, datasets=None)

    def test_log_inputs_fails_with_missing_inputs(self):
        experiment_id = self._experiment_factory("test exp")
        run = self._run_factory(config=self._get_run_configs(experiment_id))

        dataset = entities.Dataset(
            name="name1", digest="digest1", source_type="type", source="source"
        )

        tags = [entities.InputTag(key="key", value="train")]

        # Test input key missing
        with pytest.raises(MlflowException, match="InputTag key cannot be None"):
            self.store.log_inputs(
                run.info.run_id,
                [
                    entities.DatasetInput(
                        tags=[entities.InputTag(key=None, value="train")], dataset=dataset
                    )
                ],
            )

        # Test input value missing
        with pytest.raises(MlflowException, match="InputTag value cannot be None"):
            self.store.log_inputs(
                run.info.run_id,
                [
                    entities.DatasetInput(
                        tags=[entities.InputTag(key="key", value=None)], dataset=dataset
                    )
                ],
            )

        # Test dataset name missing
        with pytest.raises(MlflowException, match="Dataset name cannot be None"):
            self.store.log_inputs(
                run.info.run_id,
                [
                    entities.DatasetInput(
                        tags=tags,
                        dataset=entities.Dataset(
                            name=None, digest="digest1", source_type="type", source="source"
                        ),
                    )
                ],
            )

        # Test dataset digest missing
        with pytest.raises(MlflowException, match="Dataset digest cannot be None"):
            self.store.log_inputs(
                run.info.run_id,
                [
                    entities.DatasetInput(
                        tags=tags,
                        dataset=entities.Dataset(
                            name="name", digest=None, source_type="type", source="source"
                        ),
                    )
                ],
            )

        # Test dataset source type missing
        with pytest.raises(MlflowException, match="Dataset source_type cannot be None"):
            self.store.log_inputs(
                run.info.run_id,
                [
                    entities.DatasetInput(
                        tags=tags,
                        dataset=entities.Dataset(
                            name="name", digest="digest1", source_type=None, source="source"
                        ),
                    )
                ],
            )

        # Test dataset source missing
        with pytest.raises(MlflowException, match="Dataset source cannot be None"):
            self.store.log_inputs(
                run.info.run_id,
                [
                    entities.DatasetInput(
                        tags=tags,
                        dataset=entities.Dataset(
                            name="name", digest="digest1", source_type="type", source=None
                        ),
                    )
                ],
            )

    def test_log_inputs_fails_with_too_large_inputs(self):
        experiment_id = self._experiment_factory("test exp")
        run = self._run_factory(config=self._get_run_configs(experiment_id))

        dataset = entities.Dataset(
            name="name1", digest="digest1", source_type="type", source="source"
        )

        tags = [entities.InputTag(key="key", value="train")]

        # Test input key too large (limit is 255)
        with pytest.raises(MlflowException, match="InputTag key exceeds the maximum length of 255"):
            self.store.log_inputs(
                run.info.run_id,
                [
                    entities.DatasetInput(
                        tags=[entities.InputTag(key="a" * 256, value="train")], dataset=dataset
                    )
                ],
            )

        # Test input value too large (limit is 500)
        with pytest.raises(
            MlflowException, match="InputTag value exceeds the maximum length of 500"
        ):
            self.store.log_inputs(
                run.info.run_id,
                [
                    entities.DatasetInput(
                        tags=[entities.InputTag(key="key", value="a" * 501)], dataset=dataset
                    )
                ],
            )

        # Test dataset name too large (limit is 500)
        with pytest.raises(MlflowException, match="Dataset name exceeds the maximum length of 500"):
            self.store.log_inputs(
                run.info.run_id,
                [
                    entities.DatasetInput(
                        tags=tags,
                        dataset=entities.Dataset(
                            name="a" * 501, digest="digest1", source_type="type", source="source"
                        ),
                    )
                ],
            )

        # Test dataset digest too large (limit is 36)
        with pytest.raises(
            MlflowException, match="Dataset digest exceeds the maximum length of 36"
        ):
            self.store.log_inputs(
                run.info.run_id,
                [
                    entities.DatasetInput(
                        tags=tags,
                        dataset=entities.Dataset(
                            name="name", digest="a" * 37, source_type="type", source="source"
                        ),
                    )
                ],
            )

        # Test dataset source too large (limit is 65535)
        with pytest.raises(
            MlflowException, match="Dataset source exceeds the maximum length of 65535"
        ):
            self.store.log_inputs(
                run.info.run_id,
                [
                    entities.DatasetInput(
                        tags=tags,
                        dataset=entities.Dataset(
                            name="name", digest="digest", source_type="type", source="a" * 65536
                        ),
                    )
                ],
            )

        # Test dataset schema too large (limit is 65535)
        with pytest.raises(
            MlflowException, match="Dataset schema exceeds the maximum length of 65535"
        ):
            self.store.log_inputs(
                run.info.run_id,
                [
                    entities.DatasetInput(
                        tags=tags,
                        dataset=entities.Dataset(
                            name="name",
                            digest="digest",
                            source_type="type",
                            source="source",
                            schema="a" * 65536,
                        ),
                    )
                ],
            )

        # Test dataset profile too large (limit is 16777215)
        with pytest.raises(
            MlflowException, match="Dataset profile exceeds the maximum length of 16777215"
        ):
            self.store.log_inputs(
                run.info.run_id,
                [
                    entities.DatasetInput(
                        tags=tags,
                        dataset=entities.Dataset(
                            name="name",
                            digest="digest",
                            source_type="type",
                            source="source",
                            profile="a" * 16777216,
                        ),
                    )
                ],
            )

    def test_log_inputs_with_duplicates_in_single_request(self):
        experiment_id = self._experiment_factory("test exp")
        run1 = self._run_factory(config=self._get_run_configs(experiment_id, start_time=1))

        dataset1 = entities.Dataset(
            name="name1",
            digest="digest1",
            source_type="st1",
            source="source1",
            schema="schema1",
            profile="profile1",
        )

        tags1 = [
            entities.InputTag(key="key1", value="value1"),
            entities.InputTag(key="key2", value="value2"),
        ]

        inputs_run1 = [
            entities.DatasetInput(dataset1, tags1),
            entities.DatasetInput(dataset1, tags1),
        ]

        self.store.log_inputs(run1.info.run_id, inputs_run1)
        run1 = self.store.get_run(run1.info.run_id)
        assert_dataset_inputs_equal(
            run1.inputs.dataset_inputs, [entities.DatasetInput(dataset1, tags1)]
        )


def test_sqlalchemy_store_behaves_as_expected_with_inmemory_sqlite_db(monkeypatch):
    monkeypatch.setenv("MLFLOW_SQLALCHEMYSTORE_POOLCLASS", "SingletonThreadPool")
    store = SqlAlchemyStore("sqlite:///:memory:", ARTIFACT_URI)
    experiment_id = store.create_experiment(name="exp1")
    run = store.create_run(
        experiment_id=experiment_id, user_id="user", start_time=0, tags=[], run_name="name"
    )
    run_id = run.info.run_id
    metric = entities.Metric("mymetric", 1, 0, 0)
    store.log_metric(run_id=run_id, metric=metric)
    param = entities.Param("myparam", "A")
    store.log_param(run_id=run_id, param=param)
    fetched_run = store.get_run(run_id=run_id)
    assert fetched_run.info.run_id == run_id
    assert metric.key in fetched_run.data.metrics
    assert param.key in fetched_run.data.params


def test_sqlalchemy_store_can_be_initialized_when_default_experiment_has_been_deleted(
    tmp_sqlite_uri,
):
    store = SqlAlchemyStore(tmp_sqlite_uri, ARTIFACT_URI)
    store.delete_experiment("0")
    assert store.get_experiment("0").lifecycle_stage == entities.LifecycleStage.DELETED
    SqlAlchemyStore(tmp_sqlite_uri, ARTIFACT_URI)


class TestSqlAlchemyStoreMigratedDB(TestSqlAlchemyStore):
    """
    Test case where user has an existing DB with schema generated before MLflow 1.0,
    then migrates their DB.
    """

    def setUp(self):
        super()._setup_db_uri()
        engine = sqlalchemy.create_engine(self.db_url)
        InitialBase.metadata.create_all(engine)
        engine.dispose()
        invoke_cli_runner(mlflow.db.commands, ["upgrade", self.db_url])
        self.store = SqlAlchemyStore(self.db_url, ARTIFACT_URI)


class TextClauseMatcher:
    def __init__(self, text):
        self.text = text

    def __eq__(self, other):
        return self.text == other.text


@mock.patch("sqlalchemy.orm.session.Session", spec=True)
def test_set_zero_value_insertion_for_autoincrement_column_MYSQL(mock_session):
    mock_store = mock.Mock(SqlAlchemyStore)
    mock_store.db_type = MYSQL
    SqlAlchemyStore._set_zero_value_insertion_for_autoincrement_column(mock_store, mock_session)
    mock_session.execute.assert_called_with(
        TextClauseMatcher("SET @@SESSION.sql_mode='NO_AUTO_VALUE_ON_ZERO';")
    )


@mock.patch("sqlalchemy.orm.session.Session", spec=True)
def test_set_zero_value_insertion_for_autoincrement_column_MSSQL(mock_session):
    mock_store = mock.Mock(SqlAlchemyStore)
    mock_store.db_type = MSSQL
    SqlAlchemyStore._set_zero_value_insertion_for_autoincrement_column(mock_store, mock_session)
    mock_session.execute.assert_called_with(
        TextClauseMatcher("SET IDENTITY_INSERT experiments ON;")
    )


@mock.patch("sqlalchemy.orm.session.Session", spec=True)
def test_unset_zero_value_insertion_for_autoincrement_column_MYSQL(mock_session):
    mock_store = mock.Mock(SqlAlchemyStore)
    mock_store.db_type = MYSQL
    SqlAlchemyStore._unset_zero_value_insertion_for_autoincrement_column(mock_store, mock_session)
    mock_session.execute.assert_called_with(TextClauseMatcher("SET @@SESSION.sql_mode='';"))


@mock.patch("sqlalchemy.orm.session.Session", spec=True)
def test_unset_zero_value_insertion_for_autoincrement_column_MSSQL(mock_session):
    mock_store = mock.Mock(SqlAlchemyStore)
    mock_store.db_type = MSSQL
    SqlAlchemyStore._unset_zero_value_insertion_for_autoincrement_column(mock_store, mock_session)
    mock_session.execute.assert_called_with(
        TextClauseMatcher("SET IDENTITY_INSERT experiments OFF;")
    )


def test_get_attribute_name():
    assert models.SqlRun.get_attribute_name("artifact_uri") == "artifact_uri"
    assert models.SqlRun.get_attribute_name("status") == "status"
    assert models.SqlRun.get_attribute_name("start_time") == "start_time"
    assert models.SqlRun.get_attribute_name("end_time") == "end_time"
    assert models.SqlRun.get_attribute_name("deleted_time") == "deleted_time"
    assert models.SqlRun.get_attribute_name("run_name") == "name"
    assert models.SqlRun.get_attribute_name("run_id") == "run_uuid"

    # we want this to break if a searchable or orderable attribute has been added
    # and not referred to in this test
    # searchable attributes are also orderable
    assert len(entities.RunInfo.get_orderable_attributes()) == 7


def test_get_orderby_clauses(tmp_sqlite_uri):
    store = SqlAlchemyStore(tmp_sqlite_uri, ARTIFACT_URI)
    with store.ManagedSessionMaker() as session:
        # test that ['runs.start_time DESC', 'SqlRun.run_uuid'] is returned by default
        parsed = [str(x) for x in _get_orderby_clauses([], session)[1]]
        assert parsed == ["runs.start_time DESC", "SqlRun.run_uuid"]

        # test that the given 'start_time' replaces the default one ('runs.start_time DESC')
        parsed = [str(x) for x in _get_orderby_clauses(["attribute.start_time ASC"], session)[1]]
        assert "SqlRun.start_time" in parsed
        assert "SqlRun.start_time DESC" not in parsed

        # test that an exception is raised when 'order_by' contains duplicates
        match = "`order_by` contains duplicate fields"
        with pytest.raises(MlflowException, match=match):
            _get_orderby_clauses(["attribute.start_time", "attribute.start_time"], session)

        with pytest.raises(MlflowException, match=match):
            _get_orderby_clauses(["param.p", "param.p"], session)

        with pytest.raises(MlflowException, match=match):
            _get_orderby_clauses(["metric.m", "metric.m"], session)

        with pytest.raises(MlflowException, match=match):
            _get_orderby_clauses(["tag.t", "tag.t"], session)

        # test that an exception is NOT raised when key types are different
        _get_orderby_clauses(["param.a", "metric.a", "tag.a"], session)

        select_clause, parsed, _ = _get_orderby_clauses(["metric.a"], session)
        select_clause = [str(x) for x in select_clause]
        parsed = [str(x) for x in parsed]
        # test that "=" is used rather than "is" when comparing to True
        assert "is_nan = true" in select_clause[0]
        assert "value IS NULL" in select_clause[0]
        # test that clause name is in parsed
        assert "clause_1" in parsed[0]


def _assert_create_experiment_appends_to_artifact_uri_path_correctly(
    artifact_root_uri, expected_artifact_uri_format
):
    # Patch `is_local_uri` to prevent the SqlAlchemy store from attempting to create local
    # filesystem directories for file URI and POSIX path test cases
    with mock.patch("mlflow.store.tracking.sqlalchemy_store.is_local_uri", return_value=False):
        with TempDir() as tmp:
            dbfile_path = tmp.path("db")
            store = SqlAlchemyStore(
                db_uri="sqlite:///" + dbfile_path, default_artifact_root=artifact_root_uri
            )
            exp_id = store.create_experiment(name="exp")
            exp = store.get_experiment(exp_id)
            cwd = Path.cwd().as_posix()
            drive = Path.cwd().drive
            if is_windows() and expected_artifact_uri_format.startswith("file:"):
                cwd = f"/{cwd}"
                drive = f"{drive}/"
            assert exp.artifact_location == expected_artifact_uri_format.format(
                e=exp_id, cwd=cwd, drive=drive
            )


@pytest.mark.skipif(not is_windows(), reason="This test only passes on Windows")
@pytest.mark.parametrize(
    ("input_uri", "expected_uri"),
    [
        ("file://my_server/my_path/my_sub_path", "file://my_server/my_path/my_sub_path/{e}"),
        ("path/to/local/folder", "file://{cwd}/path/to/local/folder/{e}"),
        ("/path/to/local/folder", "file:///{drive}path/to/local/folder/{e}"),
        ("#path/to/local/folder?", "file://{cwd}/{e}#path/to/local/folder?"),
        ("file:path/to/local/folder", "file://{cwd}/path/to/local/folder/{e}"),
        ("file:///path/to/local/folder", "file:///{drive}path/to/local/folder/{e}"),
        (
            "file:path/to/local/folder?param=value",
            "file://{cwd}/path/to/local/folder/{e}?param=value",
        ),
        (
            "file:///path/to/local/folder?param=value#fragment",
            "file:///{drive}path/to/local/folder/{e}?param=value#fragment",
        ),
    ],
)
def test_create_experiment_appends_to_artifact_local_path_file_uri_correctly_on_windows(
    input_uri, expected_uri
):
    _assert_create_experiment_appends_to_artifact_uri_path_correctly(input_uri, expected_uri)


@pytest.mark.skipif(is_windows(), reason="This test fails on Windows")
@pytest.mark.parametrize(
    ("input_uri", "expected_uri"),
    [
        ("path/to/local/folder", "{cwd}/path/to/local/folder/{e}"),
        ("/path/to/local/folder", "/path/to/local/folder/{e}"),
        ("#path/to/local/folder?", "{cwd}/#path/to/local/folder?/{e}"),
        ("file:path/to/local/folder", "file://{cwd}/path/to/local/folder/{e}"),
        ("file:///path/to/local/folder", "file:///path/to/local/folder/{e}"),
        (
            "file:path/to/local/folder?param=value",
            "file://{cwd}/path/to/local/folder/{e}?param=value",
        ),
        (
            "file:///path/to/local/folder?param=value#fragment",
            "file:///path/to/local/folder/{e}?param=value#fragment",
        ),
    ],
)
def test_create_experiment_appends_to_artifact_local_path_file_uri_correctly(
    input_uri, expected_uri
):
    _assert_create_experiment_appends_to_artifact_uri_path_correctly(input_uri, expected_uri)


@pytest.mark.parametrize(
    ("input_uri", "expected_uri"),
    [
        ("s3://bucket/path/to/root", "s3://bucket/path/to/root/{e}"),
        (
            "s3://bucket/path/to/root?creds=mycreds",
            "s3://bucket/path/to/root/{e}?creds=mycreds",
        ),
        (
            "dbscheme+driver://root@host/dbname?creds=mycreds#myfragment",
            "dbscheme+driver://root@host/dbname/{e}?creds=mycreds#myfragment",
        ),
        (
            "dbscheme+driver://root:password@hostname.com?creds=mycreds#myfragment",
            "dbscheme+driver://root:password@hostname.com/{e}?creds=mycreds#myfragment",
        ),
        (
            "dbscheme+driver://root:password@hostname.com/mydb?creds=mycreds#myfragment",
            "dbscheme+driver://root:password@hostname.com/mydb/{e}?creds=mycreds#myfragment",
        ),
    ],
)
def test_create_experiment_appends_to_artifact_uri_path_correctly(input_uri, expected_uri):
    _assert_create_experiment_appends_to_artifact_uri_path_correctly(input_uri, expected_uri)


def _assert_create_run_appends_to_artifact_uri_path_correctly(
    artifact_root_uri, expected_artifact_uri_format
):
    # Patch `is_local_uri` to prevent the SqlAlchemy store from attempting to create local
    # filesystem directories for file URI and POSIX path test cases
    with mock.patch("mlflow.store.tracking.sqlalchemy_store.is_local_uri", return_value=False):
        with TempDir() as tmp:
            dbfile_path = tmp.path("db")
            store = SqlAlchemyStore(
                db_uri="sqlite:///" + dbfile_path, default_artifact_root=artifact_root_uri
            )
            exp_id = store.create_experiment(name="exp")
            run = store.create_run(
                experiment_id=exp_id, user_id="user", start_time=0, tags=[], run_name="name"
            )
            cwd = Path.cwd().as_posix()
            drive = Path.cwd().drive
            if is_windows() and expected_artifact_uri_format.startswith("file:"):
                cwd = f"/{cwd}"
                drive = f"{drive}/"
            assert run.info.artifact_uri == expected_artifact_uri_format.format(
                e=exp_id, r=run.info.run_id, cwd=cwd, drive=drive
            )


@pytest.mark.skipif(not is_windows(), reason="This test only passes on Windows")
@pytest.mark.parametrize(
    ("input_uri", "expected_uri"),
    [
        (
            "file://my_server/my_path/my_sub_path",
            "file://my_server/my_path/my_sub_path/{e}/{r}/artifacts",
        ),
        ("path/to/local/folder", "file://{cwd}/path/to/local/folder/{e}/{r}/artifacts"),
        ("/path/to/local/folder", "file:///{drive}path/to/local/folder/{e}/{r}/artifacts"),
        ("#path/to/local/folder?", "file://{cwd}/{e}/{r}/artifacts#path/to/local/folder?"),
        ("file:path/to/local/folder", "file://{cwd}/path/to/local/folder/{e}/{r}/artifacts"),
        (
            "file:///path/to/local/folder",
            "file:///{drive}path/to/local/folder/{e}/{r}/artifacts",
        ),
        (
            "file:path/to/local/folder?param=value",
            "file://{cwd}/path/to/local/folder/{e}/{r}/artifacts?param=value",
        ),
        (
            "file:///path/to/local/folder?param=value#fragment",
            "file:///{drive}path/to/local/folder/{e}/{r}/artifacts?param=value#fragment",
        ),
    ],
)
def test_create_run_appends_to_artifact_local_path_file_uri_correctly_on_windows(
    input_uri, expected_uri
):
    _assert_create_run_appends_to_artifact_uri_path_correctly(input_uri, expected_uri)


@pytest.mark.skipif(is_windows(), reason="This test fails on Windows")
@pytest.mark.parametrize(
    ("input_uri", "expected_uri"),
    [
        ("path/to/local/folder", "{cwd}/path/to/local/folder/{e}/{r}/artifacts"),
        ("/path/to/local/folder", "/path/to/local/folder/{e}/{r}/artifacts"),
        ("#path/to/local/folder?", "{cwd}/#path/to/local/folder?/{e}/{r}/artifacts"),
        ("file:path/to/local/folder", "file://{cwd}/path/to/local/folder/{e}/{r}/artifacts"),
        (
            "file:///path/to/local/folder",
            "file:///path/to/local/folder/{e}/{r}/artifacts",
        ),
        (
            "file:path/to/local/folder?param=value",
            "file://{cwd}/path/to/local/folder/{e}/{r}/artifacts?param=value",
        ),
        (
            "file:///path/to/local/folder?param=value#fragment",
            "file:///path/to/local/folder/{e}/{r}/artifacts?param=value#fragment",
        ),
    ],
)
def test_create_run_appends_to_artifact_local_path_file_uri_correctly(input_uri, expected_uri):
    _assert_create_run_appends_to_artifact_uri_path_correctly(input_uri, expected_uri)


@pytest.mark.parametrize(
    ("input_uri", "expected_uri"),
    [
        ("s3://bucket/path/to/root", "s3://bucket/path/to/root/{e}/{r}/artifacts"),
        (
            "s3://bucket/path/to/root?creds=mycreds",
            "s3://bucket/path/to/root/{e}/{r}/artifacts?creds=mycreds",
        ),
        (
            "dbscheme+driver://root@host/dbname?creds=mycreds#myfragment",
            "dbscheme+driver://root@host/dbname/{e}/{r}/artifacts?creds=mycreds#myfragment",
        ),
        (
            "dbscheme+driver://root:password@hostname.com?creds=mycreds#myfragment",
            "dbscheme+driver://root:password@hostname.com/{e}/{r}/artifacts"
            "?creds=mycreds#myfragment",
        ),
        (
            "dbscheme+driver://root:password@hostname.com/mydb?creds=mycreds#myfragment",
            "dbscheme+driver://root:password@hostname.com/mydb/{e}/{r}/artifacts"
            "?creds=mycreds#myfragment",
        ),
    ],
)
def test_create_run_appends_to_artifact_uri_path_correctly(input_uri, expected_uri):
    _assert_create_run_appends_to_artifact_uri_path_correctly(input_uri, expected_uri)<|MERGE_RESOLUTION|>--- conflicted
+++ resolved
@@ -208,8 +208,6 @@
     return store.create_experiment(name=names)
 
 
-<<<<<<< HEAD
-=======
 def _get_run_configs(experiment_id=None, tags=None, start_time=None):
     return {
         "experiment_id": experiment_id,
@@ -229,7 +227,6 @@
     return store.create_run(**config)
 
 
->>>>>>> 4b68dacd
 def test_default_experiment(store: SqlAlchemyStore):
     experiments = store.search_experiments()
     assert len(experiments) == 1
@@ -276,8 +273,6 @@
     assert another.name == "aNothEr"
 
 
-<<<<<<< HEAD
-=======
 def test_raise_duplicate_experiments(store: SqlAlchemyStore):
     with pytest.raises(Exception, match=r"Experiment\(name=.+\) already exists"):
         _create_experiments(store, ["test", "test"])
@@ -892,7 +887,6 @@
     assert deleted_run_ids == [run.info.run_uuid]
 
 
->>>>>>> 4b68dacd
 # This unit test class is under refactoring. Please use pytest for new unit tests: #10042
 class TestSqlAlchemyStore(unittest.TestCase, AbstractStoreTest):
     def _get_store(self, db_uri=""):
@@ -970,469 +964,6 @@
         time.sleep(0.001)
         return self.store.create_experiment(name=names)
 
-<<<<<<< HEAD
-    def test_raise_duplicate_experiments(self):
-        with pytest.raises(Exception, match=r"Experiment\(name=.+\) already exists"):
-            self._experiment_factory(["test", "test"])
-
-    def test_raise_experiment_dont_exist(self):
-        with pytest.raises(Exception, match=r"No Experiment with id=.+ exists"):
-            self.store.get_experiment(experiment_id=100)
-
-    def test_delete_experiment(self):
-        experiments = self._experiment_factory(["morty", "rick", "rick and morty"])
-
-        all_experiments = self.store.search_experiments()
-        assert len(all_experiments) == len(experiments) + 1  # default
-
-        exp_id = experiments[0]
-        exp = self.store.get_experiment(exp_id)
-        time.sleep(0.01)
-        self.store.delete_experiment(exp_id)
-
-        updated_exp = self.store.get_experiment(exp_id)
-        assert updated_exp.lifecycle_stage == entities.LifecycleStage.DELETED
-
-        assert len(self.store.search_experiments()) == len(all_experiments) - 1
-        assert updated_exp.last_update_time > exp.last_update_time
-
-    def test_delete_restore_experiment_with_runs(self):
-        experiment_id = self._experiment_factory("test exp")
-        run1 = self._run_factory(config=self._get_run_configs(experiment_id)).info.run_id
-        run2 = self._run_factory(config=self._get_run_configs(experiment_id)).info.run_id
-        self.store.delete_run(run1)
-        run_ids = [run1, run2]
-
-        self.store.delete_experiment(experiment_id)
-
-        updated_exp = self.store.get_experiment(experiment_id)
-        assert updated_exp.lifecycle_stage == entities.LifecycleStage.DELETED
-
-        deleted_run_list = self.store.search_runs(
-            experiment_ids=[experiment_id],
-            filter_string="",
-            run_view_type=ViewType.DELETED_ONLY,
-        )
-
-        assert len(deleted_run_list) == 2
-        for deleted_run in deleted_run_list:
-            assert deleted_run.info.lifecycle_stage == entities.LifecycleStage.DELETED
-            assert deleted_run.info.experiment_id in experiment_id
-            assert deleted_run.info.run_id in run_ids
-            with self.store.ManagedSessionMaker() as session:
-                assert (
-                    self.store._get_run(session, deleted_run.info.run_id).deleted_time is not None
-                )
-
-        self.store.restore_experiment(experiment_id)
-
-        updated_exp = self.store.get_experiment(experiment_id)
-        assert updated_exp.lifecycle_stage == entities.LifecycleStage.ACTIVE
-
-        restored_run_list = self.store.search_runs(
-            experiment_ids=[experiment_id],
-            filter_string="",
-            run_view_type=ViewType.ACTIVE_ONLY,
-        )
-
-        assert len(restored_run_list) == 2
-        for restored_run in restored_run_list:
-            assert restored_run.info.lifecycle_stage == entities.LifecycleStage.ACTIVE
-            with self.store.ManagedSessionMaker() as session:
-                assert self.store._get_run(session, restored_run.info.run_id).deleted_time is None
-            assert restored_run.info.experiment_id in experiment_id
-            assert restored_run.info.run_id in run_ids
-
-    def test_get_experiment(self):
-        name = "goku"
-        experiment_id = self._experiment_factory(name)
-        actual = self.store.get_experiment(experiment_id)
-        assert actual.name == name
-        assert actual.experiment_id == experiment_id
-
-        actual_by_name = self.store.get_experiment_by_name(name)
-        assert actual_by_name.name == name
-        assert actual_by_name.experiment_id == experiment_id
-        assert self.store.get_experiment_by_name("idontexist") is None
-
-    def test_search_experiments_view_type(self):
-        experiment_names = ["a", "b"]
-        experiment_ids = self._experiment_factory(experiment_names)
-        self.store.delete_experiment(experiment_ids[1])
-
-        experiments = self.store.search_experiments(view_type=ViewType.ACTIVE_ONLY)
-        assert [e.name for e in experiments] == ["a", "Default"]
-        experiments = self.store.search_experiments(view_type=ViewType.DELETED_ONLY)
-        assert [e.name for e in experiments] == ["b"]
-        experiments = self.store.search_experiments(view_type=ViewType.ALL)
-        assert [e.name for e in experiments] == ["b", "a", "Default"]
-
-    def test_search_experiments_filter_by_attribute(self):
-        experiment_names = ["a", "ab", "Abc"]
-        self._experiment_factory(experiment_names)
-
-        experiments = self.store.search_experiments(filter_string="name = 'a'")
-        assert [e.name for e in experiments] == ["a"]
-        experiments = self.store.search_experiments(filter_string="attribute.name = 'a'")
-        assert [e.name for e in experiments] == ["a"]
-        experiments = self.store.search_experiments(filter_string="attribute.`name` = 'a'")
-        assert [e.name for e in experiments] == ["a"]
-        experiments = self.store.search_experiments(filter_string="attribute.`name` != 'a'")
-        assert [e.name for e in experiments] == ["Abc", "ab", "Default"]
-        experiments = self.store.search_experiments(filter_string="name LIKE 'a%'")
-        assert [e.name for e in experiments] == ["ab", "a"]
-        experiments = self.store.search_experiments(filter_string="name ILIKE 'a%'")
-        assert [e.name for e in experiments] == ["Abc", "ab", "a"]
-        experiments = self.store.search_experiments(
-            filter_string="name ILIKE 'a%' AND name ILIKE '%b'"
-        )
-        assert [e.name for e in experiments] == ["ab"]
-
-    def test_search_experiments_filter_by_time_attribute(self):
-        # Sleep to ensure that the first experiment has a different creation_time than the default
-        # experiment and eliminate flakiness.
-        time.sleep(0.001)
-        time_before_create1 = get_current_time_millis()
-        exp_id1 = self.store.create_experiment("1")
-        exp1 = self.store.get_experiment(exp_id1)
-        time.sleep(0.001)
-        time_before_create2 = get_current_time_millis()
-        exp_id2 = self.store.create_experiment("2")
-        exp2 = self.store.get_experiment(exp_id2)
-
-        experiments = self.store.search_experiments(
-            filter_string=f"creation_time = {exp1.creation_time}"
-        )
-        assert [e.experiment_id for e in experiments] == [exp_id1]
-
-        experiments = self.store.search_experiments(
-            filter_string=f"creation_time != {exp1.creation_time}"
-        )
-        assert [e.experiment_id for e in experiments] == [exp_id2, self.store.DEFAULT_EXPERIMENT_ID]
-
-        experiments = self.store.search_experiments(
-            filter_string=f"creation_time >= {time_before_create1}"
-        )
-        assert [e.experiment_id for e in experiments] == [exp_id2, exp_id1]
-
-        experiments = self.store.search_experiments(
-            filter_string=f"creation_time < {time_before_create2}"
-        )
-        assert [e.experiment_id for e in experiments] == [exp_id1, self.store.DEFAULT_EXPERIMENT_ID]
-
-        now = get_current_time_millis()
-        experiments = self.store.search_experiments(filter_string=f"creation_time >= {now}")
-        assert experiments == []
-
-        time.sleep(0.001)
-        time_before_rename = get_current_time_millis()
-        self.store.rename_experiment(exp_id1, "new_name")
-        experiments = self.store.search_experiments(
-            filter_string=f"last_update_time >= {time_before_rename}"
-        )
-        assert [e.experiment_id for e in experiments] == [exp_id1]
-
-        experiments = self.store.search_experiments(
-            filter_string=f"last_update_time <= {get_current_time_millis()}"
-        )
-        assert {e.experiment_id for e in experiments} == {
-            exp_id1,
-            exp_id2,
-            self.store.DEFAULT_EXPERIMENT_ID,
-        }
-
-        experiments = self.store.search_experiments(
-            filter_string=f"last_update_time = {exp2.last_update_time}"
-        )
-        assert [e.experiment_id for e in experiments] == [exp_id2]
-
-    def test_search_experiments_filter_by_tag(self):
-        experiments = [
-            ("exp1", [ExperimentTag("key1", "value"), ExperimentTag("key2", "value")]),
-            ("exp2", [ExperimentTag("key1", "vaLue"), ExperimentTag("key2", "vaLue")]),
-            ("exp3", [ExperimentTag("k e y 1", "value")]),
-        ]
-        for name, tags in experiments:
-            time.sleep(0.001)
-            self.store.create_experiment(name, tags=tags)
-
-        experiments = self.store.search_experiments(filter_string="tag.key1 = 'value'")
-        assert [e.name for e in experiments] == ["exp1"]
-        experiments = self.store.search_experiments(filter_string="tag.`k e y 1` = 'value'")
-        assert [e.name for e in experiments] == ["exp3"]
-        experiments = self.store.search_experiments(filter_string="tag.\"k e y 1\" = 'value'")
-        assert [e.name for e in experiments] == ["exp3"]
-        experiments = self.store.search_experiments(filter_string="tag.key1 != 'value'")
-        assert [e.name for e in experiments] == ["exp2"]
-        experiments = self.store.search_experiments(filter_string="tag.key1 != 'VALUE'")
-        assert [e.name for e in experiments] == ["exp2", "exp1"]
-        experiments = self.store.search_experiments(filter_string="tag.key1 LIKE 'val%'")
-        assert [e.name for e in experiments] == ["exp1"]
-        experiments = self.store.search_experiments(filter_string="tag.key1 LIKE '%Lue'")
-        assert [e.name for e in experiments] == ["exp2"]
-        experiments = self.store.search_experiments(filter_string="tag.key1 ILIKE '%alu%'")
-        assert [e.name for e in experiments] == ["exp2", "exp1"]
-        experiments = self.store.search_experiments(
-            filter_string="tag.key1 LIKE 'va%' AND tag.key2 LIKE '%Lue'"
-        )
-        assert [e.name for e in experiments] == ["exp2"]
-        experiments = self.store.search_experiments(filter_string="tag.KEY = 'value'")
-        assert len(experiments) == 0
-
-    def test_search_experiments_filter_by_attribute_and_tag(self):
-        self.store.create_experiment(
-            "exp1", tags=[ExperimentTag("a", "1"), ExperimentTag("b", "2")]
-        )
-        self.store.create_experiment(
-            "exp2", tags=[ExperimentTag("a", "3"), ExperimentTag("b", "4")]
-        )
-        experiments = self.store.search_experiments(
-            filter_string="name ILIKE 'exp%' AND tags.a = '1'"
-        )
-        assert [e.name for e in experiments] == ["exp1"]
-
-    def test_search_experiments_order_by(self):
-        experiment_names = ["x", "y", "z"]
-        self._experiment_factory(experiment_names)
-
-        experiments = self.store.search_experiments(order_by=["name"])
-        assert [e.name for e in experiments] == ["Default", "x", "y", "z"]
-
-        experiments = self.store.search_experiments(order_by=["name ASC"])
-        assert [e.name for e in experiments] == ["Default", "x", "y", "z"]
-
-        experiments = self.store.search_experiments(order_by=["name DESC"])
-        assert [e.name for e in experiments] == ["z", "y", "x", "Default"]
-
-        experiments = self.store.search_experiments(order_by=["experiment_id DESC"])
-        assert [e.name for e in experiments] == ["z", "y", "x", "Default"]
-
-        experiments = self.store.search_experiments(order_by=["name", "experiment_id"])
-        assert [e.name for e in experiments] == ["Default", "x", "y", "z"]
-
-    def test_search_experiments_order_by_time_attribute(self):
-        # Sleep to ensure that the first experiment has a different creation_time than the default
-        # experiment and eliminate flakiness.
-        time.sleep(0.001)
-        exp_id1 = self.store.create_experiment("1")
-        time.sleep(0.001)
-        exp_id2 = self.store.create_experiment("2")
-
-        experiments = self.store.search_experiments(order_by=["creation_time"])
-        assert [e.experiment_id for e in experiments] == [
-            self.store.DEFAULT_EXPERIMENT_ID,
-            exp_id1,
-            exp_id2,
-        ]
-
-        experiments = self.store.search_experiments(order_by=["creation_time DESC"])
-        assert [e.experiment_id for e in experiments] == [
-            exp_id2,
-            exp_id1,
-            self.store.DEFAULT_EXPERIMENT_ID,
-        ]
-
-        experiments = self.store.search_experiments(order_by=["last_update_time"])
-        assert [e.experiment_id for e in experiments] == [
-            self.store.DEFAULT_EXPERIMENT_ID,
-            exp_id1,
-            exp_id2,
-        ]
-
-        self.store.rename_experiment(exp_id1, "new_name")
-        experiments = self.store.search_experiments(order_by=["last_update_time"])
-        assert [e.experiment_id for e in experiments] == [
-            self.store.DEFAULT_EXPERIMENT_ID,
-            exp_id2,
-            exp_id1,
-        ]
-
-    def test_search_experiments_max_results(self):
-        experiment_names = list(map(str, range(9)))
-        self._experiment_factory(experiment_names)
-        reversed_experiment_names = experiment_names[::-1]
-
-        experiments = self.store.search_experiments()
-        assert [e.name for e in experiments] == reversed_experiment_names + ["Default"]
-        experiments = self.store.search_experiments(max_results=3)
-        assert [e.name for e in experiments] == reversed_experiment_names[:3]
-
-    def test_search_experiments_max_results_validation(self):
-        with pytest.raises(MlflowException, match=r"It must be a positive integer, but got None"):
-            self.store.search_experiments(max_results=None)
-        with pytest.raises(MlflowException, match=r"It must be a positive integer, but got 0"):
-            self.store.search_experiments(max_results=0)
-        with pytest.raises(MlflowException, match=r"It must be at most \d+, but got 1000000"):
-            self.store.search_experiments(max_results=1_000_000)
-
-    def test_search_experiments_pagination(self):
-        experiment_names = list(map(str, range(9)))
-        self._experiment_factory(experiment_names)
-        reversed_experiment_names = experiment_names[::-1]
-
-        experiments = self.store.search_experiments(max_results=4)
-        assert [e.name for e in experiments] == reversed_experiment_names[:4]
-        assert experiments.token is not None
-
-        experiments = self.store.search_experiments(max_results=4, page_token=experiments.token)
-        assert [e.name for e in experiments] == reversed_experiment_names[4:8]
-        assert experiments.token is not None
-
-        experiments = self.store.search_experiments(max_results=4, page_token=experiments.token)
-        assert [e.name for e in experiments] == reversed_experiment_names[8:] + ["Default"]
-        assert experiments.token is None
-
-    def test_create_experiments(self):
-        with self.store.ManagedSessionMaker() as session:
-            result = session.query(models.SqlExperiment).all()
-            assert len(result) == 1
-        time_before_create = get_current_time_millis()
-        experiment_id = self.store.create_experiment(name="test exp")
-        assert experiment_id == "1"
-        with self.store.ManagedSessionMaker() as session:
-            result = session.query(models.SqlExperiment).all()
-            assert len(result) == 2
-
-            test_exp = session.query(models.SqlExperiment).filter_by(name="test exp").first()
-            assert str(test_exp.experiment_id) == experiment_id
-            assert test_exp.name == "test exp"
-
-        actual = self.store.get_experiment(experiment_id)
-        assert actual.experiment_id == experiment_id
-        assert actual.name == "test exp"
-        assert actual.creation_time >= time_before_create
-        assert actual.last_update_time == actual.creation_time
-
-    def test_create_experiment_with_tags_works_correctly(self):
-        experiment_id = self.store.create_experiment(
-            name="test exp",
-            artifact_location="some location",
-            tags=[ExperimentTag("key1", "val1"), ExperimentTag("key2", "val2")],
-        )
-        experiment = self.store.get_experiment(experiment_id)
-        assert len(experiment.tags) == 2
-        assert experiment.tags["key1"] == "val1"
-        assert experiment.tags["key2"] == "val2"
-
-    def test_run_tag_model(self):
-        # Create a run whose UUID we can reference when creating tag models.
-        # `run_id` is a foreign key in the tags table; therefore, in order
-        # to insert a tag with a given run UUID, the UUID must be present in
-        # the runs table
-        run = self._run_factory()
-        with self.store.ManagedSessionMaker() as session:
-            new_tag = models.SqlTag(run_uuid=run.info.run_id, key="test", value="val")
-            session.add(new_tag)
-            session.commit()
-            added_tags = [
-                tag for tag in session.query(models.SqlTag).all() if tag.key == new_tag.key
-            ]
-            assert len(added_tags) == 1
-            added_tag = added_tags[0].to_mlflow_entity()
-            assert added_tag.value == new_tag.value
-
-    def test_metric_model(self):
-        # Create a run whose UUID we can reference when creating metric models.
-        # `run_id` is a foreign key in the tags table; therefore, in order
-        # to insert a metric with a given run UUID, the UUID must be present in
-        # the runs table
-        run = self._run_factory()
-        with self.store.ManagedSessionMaker() as session:
-            new_metric = models.SqlMetric(run_uuid=run.info.run_id, key="accuracy", value=0.89)
-            session.add(new_metric)
-            session.commit()
-            metrics = session.query(models.SqlMetric).all()
-            assert len(metrics) == 1
-
-            added_metric = metrics[0].to_mlflow_entity()
-            assert added_metric.value == new_metric.value
-            assert added_metric.key == new_metric.key
-
-    def test_param_model(self):
-        # Create a run whose UUID we can reference when creating parameter models.
-        # `run_id` is a foreign key in the tags table; therefore, in order
-        # to insert a parameter with a given run UUID, the UUID must be present in
-        # the runs table
-        run = self._run_factory()
-        with self.store.ManagedSessionMaker() as session:
-            new_param = models.SqlParam(
-                run_uuid=run.info.run_id, key="accuracy", value="test param"
-            )
-            session.add(new_param)
-            session.commit()
-            params = session.query(models.SqlParam).all()
-            assert len(params) == 1
-
-            added_param = params[0].to_mlflow_entity()
-            assert added_param.value == new_param.value
-            assert added_param.key == new_param.key
-
-    def test_run_needs_uuid(self):
-        regex = {
-            SQLITE: r"NOT NULL constraint failed",
-            POSTGRES: r"null value in column .+ of relation .+ violates not-null constrain",
-            MYSQL: r"(Field .+ doesn't have a default value|Instance .+ has a NULL identity key)",
-            MSSQL: r"Cannot insert the value NULL into column .+, table .+",
-        }[self.store._get_dialect()]
-        # Depending on the implementation, a NULL identity key may result in different
-        # exceptions, including IntegrityError (sqlite) and FlushError (MysQL).
-        # Therefore, we check for the more generic 'SQLAlchemyError'
-        with pytest.raises(MlflowException, match=regex) as exception_context:
-            with self.store.ManagedSessionMaker() as session:
-                session.add(models.SqlRun())
-        assert exception_context.value.error_code == ErrorCode.Name(BAD_REQUEST)
-
-    def test_run_data_model(self):
-        with self.store.ManagedSessionMaker() as session:
-            run_id = uuid.uuid4().hex
-            run_data = models.SqlRun(run_uuid=run_id)
-            m1 = models.SqlMetric(run_uuid=run_id, key="accuracy", value=0.89)
-            m2 = models.SqlMetric(run_uuid=run_id, key="recal", value=0.89)
-            p1 = models.SqlParam(run_uuid=run_id, key="loss", value="test param")
-            p2 = models.SqlParam(run_uuid=run_id, key="blue", value="test param")
-
-            session.add_all([m1, m2, p1, p2])
-            session.add(run_data)
-            session.commit()
-
-            run_datums = session.query(models.SqlRun).all()
-            actual = run_datums[0]
-            assert len(run_datums) == 1
-            assert len(actual.params) == 2
-            assert len(actual.metrics) == 2
-
-    def test_run_info(self):
-        experiment_id = self._experiment_factory("test exp")
-        config = {
-            "experiment_id": experiment_id,
-            "name": "test run",
-            "user_id": "Anderson",
-            "run_uuid": "test",
-            "status": RunStatus.to_string(RunStatus.SCHEDULED),
-            "source_type": SourceType.to_string(SourceType.LOCAL),
-            "source_name": "Python application",
-            "entry_point_name": "main.py",
-            "start_time": get_current_time_millis(),
-            "end_time": get_current_time_millis(),
-            "source_version": mlflow.__version__,
-            "lifecycle_stage": entities.LifecycleStage.ACTIVE,
-            "artifact_uri": "//",
-        }
-        run = models.SqlRun(**config).to_mlflow_entity()
-
-        for k, v in config.items():
-            # These keys were removed from RunInfo.
-            if k in ["source_name", "source_type", "source_version", "name", "entry_point_name"]:
-                continue
-
-            v2 = getattr(run.info, k)
-            if k == "source_type":
-                assert v == SourceType.to_string(v2)
-            else:
-                assert v == v2
-
-=======
->>>>>>> 4b68dacd
     def _get_run_configs(self, experiment_id=None, tags=None, start_time=None):
         return {
             "experiment_id": experiment_id,
