--- conflicted
+++ resolved
@@ -338,12 +338,8 @@
     model_name = "model_" + get_random_id()
     model_uri = train_log_and_register_model(model_name, is_dummy=True)
     with mock.patch("mlflow.pipelines.utils.step.get_pandas_data_profiles") as mock_profiling:
-<<<<<<< HEAD
-        predict_step = PredictStep.from_pipeline_config(
-=======
         pipeline_config = read_yaml(tmp_pipeline_root_path, _PIPELINE_CONFIG_FILE_NAME)
         pipeline_config.update(
->>>>>>> b08aa03e
             {
                 "steps": {
                     "predict": {
@@ -355,7 +351,7 @@
                 }
             }
         )
-        PredictStep.from_pipeline_config(
+        predict_step = PredictStep.from_pipeline_config(
             pipeline_config,
             str(tmp_pipeline_root_path),
         )
