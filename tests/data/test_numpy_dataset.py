--- conflicted
+++ resolved
@@ -77,6 +77,16 @@
     assert isinstance(dataset.to_pyfunc(), PyFuncInputsOutputs)
 
 
+def test_to_evaluation_dataset():
+    source_uri = "test:/my/test/uri"
+    source = TestDatasetSource._resolve(source_uri)
+    features = np.array([[1, 2], [3, 4]])
+    targets = np.array([0, 1])
+    dataset = NumpyDataset(features=features, targets=targets, source=source, name="testname")
+    evaluation_dataset = dataset.to_evaluation_dataset()
+    assert isinstance(evaluation_dataset, EvaluationDataset)
+
+
 def test_from_numpy_features_only(tmp_path):
     features = np.array([1, 2, 3])
     path = tmp_path / "temp.csv"
@@ -95,16 +105,6 @@
     assert isinstance(mlflow_features.source, FileSystemDatasetSource)
 
 
-<<<<<<< HEAD
-def test_to_evaluation_dataset():
-    source_uri = "test:/my/test/uri"
-    source = TestDatasetSource._resolve(source_uri)
-    features = np.array([[1, 2], [3, 4]])
-    targets = np.array([0, 1])
-    dataset = NumpyDataset(features=features, targets=targets, source=source, name="testname")
-    evaluation_dataset = dataset.to_evaluation_dataset()
-    assert isinstance(evaluation_dataset, EvaluationDataset)
-=======
 def test_from_numpy_features_and_targets(tmp_path):
     features = np.array([[1, 2, 3], [3, 2, 1], [2, 3, 1]])
     targets = np.array([4, 5, 6])
@@ -130,5 +130,4 @@
         "targets_nbytes": targets.nbytes,
     }
 
-    assert isinstance(mlflow_ds.source, FileSystemDatasetSource)
->>>>>>> 8f03ded5
+    assert isinstance(mlflow_ds.source, FileSystemDatasetSource)