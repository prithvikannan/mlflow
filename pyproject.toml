--- conflicted
+++ resolved
@@ -9,11 +9,7 @@
 
 [project]
 name = "mlflow"
-<<<<<<< HEAD
-version = "2.18.0"
-=======
 version = "2.20.2.dev0"
->>>>>>> 80297fa1
 description = "MLflow is an open source platform for the complete machine learning lifecycle"
 readme = "README.md"
 keywords = ["mlflow", "ai", "databricks"]
