--- conflicted
+++ resolved
@@ -82,20 +82,6 @@
             yarn convert-notebooks
             yarn build
             python changed_pages.py
-<<<<<<< HEAD
-      - run:
-          name: Check for broken links
-          working_directory: docs
-          command: |
-            python broken_links.py
-      # TODO: Re-enable this step once we have fixed the examples
-      # - run:
-      #     name: Test examples
-      #     working_directory: docs
-      #     command: |
-      #       make test-examples
-=======
->>>>>>> 80297fa1
       - store_artifacts:
           path: docs/build/
 
